--- conflicted
+++ resolved
@@ -229,27 +229,17 @@
 
 		#[pallet::weight(0)]
 		pub fn confirm_mint_request(origin: OriginFor<T>) -> DispatchResult {
-<<<<<<< HEAD
-			// let _ = T::OracleOrigin::ensure_origin(origin)?;
-			let mut data = T::OracleOrigin::ensure_origin(origin)?;
+			// Extract confirmation info from Origin.
+			let data = T::OracleOrigin::ensure_origin(origin)?;
 			let result =
 				MintRequestResult::<T>::decode(&mut &data[..]).map_err(|_| Error::<T>::MintRequestResultInvalid)?;
+
+			// Accept or reject the mint request.
 			if result.accepted {
 				Self::accept_mint_request(result.owner, result.account)
 			} else {
 				Self::reject_mint_request(result.owner)
 			}
-=======
-			let _ = T::OracleOrigin::ensure_origin(origin)?;
-			// let (confirm, owner, account) = T::OracleOrigin::ensure_origin(origin)?;
-			// if confirm {
-			//Self::accept_mint_request(owner, account)
-			// }
-			// else {
-			// 	Self::reject_mint_request(owner)
-			// }
-			Ok(())
->>>>>>> 5952401e
 		}
 
 		/// Burn the account's token to relinquish the control of the account on the relaychain
