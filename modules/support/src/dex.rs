// This file is part of Acala.

// Copyright (C) 2020-2022 Acala Foundation.
// SPDX-License-Identifier: GPL-3.0-or-later WITH Classpath-exception-2.0

// This program is free software: you can redistribute it and/or modify
// it under the terms of the GNU General Public License as published by
// the Free Software Foundation, either version 3 of the License, or
// (at your option) any later version.

// This program is distributed in the hope that it will be useful,
// but WITHOUT ANY WARRANTY; without even the implied warranty of
// MERCHANTABILITY or FITNESS FOR A PARTICULAR PURPOSE. See the
// GNU General Public License for more details.

// You should have received a copy of the GNU General Public License
// along with this program. If not, see <https://www.gnu.org/licenses/>.

use codec::{Decode, Encode};
<<<<<<< HEAD
use frame_support::traits::Get;
=======
use nutsfinance_stable_asset::{PoolTokenIndex, StableAssetPoolId};
>>>>>>> 59b5ba2f
use scale_info::TypeInfo;
use sp_core::H160;
use sp_runtime::{DispatchError, RuntimeDebug};
use sp_std::{cmp::PartialEq, prelude::*};

#[derive(RuntimeDebug, Encode, Decode, Clone, Copy, PartialEq, TypeInfo)]
pub enum SwapLimit<Balance> {
	/// use exact amount supply amount to swap. (exact_supply_amount, minimum_target_amount)
	ExactSupply(Balance, Balance),
	/// swap to get exact amount target. (maximum_supply_amount, exact_target_amount)
	ExactTarget(Balance, Balance),
}
<<<<<<< HEAD
pub trait DEXManager<AccountId, Balance, CurrencyId> {
=======

pub trait DEXManager<AccountId, CurrencyId, Balance> {
>>>>>>> 59b5ba2f
	fn get_liquidity_pool(currency_id_a: CurrencyId, currency_id_b: CurrencyId) -> (Balance, Balance);

	fn get_liquidity_token_address(currency_id_a: CurrencyId, currency_id_b: CurrencyId) -> Option<H160>;

	fn get_swap_amount(path: &[CurrencyId], limit: SwapLimit<Balance>) -> Option<(Balance, Balance)>;

	fn get_best_price_swap_path(
		supply_currency_id: CurrencyId,
		target_currency_id: CurrencyId,
		limit: SwapLimit<Balance>,
		alternative_path_joint_list: Vec<Vec<CurrencyId>>,
	) -> Option<(Vec<CurrencyId>, Balance, Balance)>;

	fn swap_with_specific_path(
		who: &AccountId,
		path: &[CurrencyId],
		limit: SwapLimit<Balance>,
	) -> sp_std::result::Result<(Balance, Balance), DispatchError>;

	fn add_liquidity(
		who: &AccountId,
		currency_id_a: CurrencyId,
		currency_id_b: CurrencyId,
		max_amount_a: Balance,
		max_amount_b: Balance,
		min_share_increment: Balance,
		stake_increment_share: bool,
	) -> sp_std::result::Result<(Balance, Balance, Balance), DispatchError>;

	fn remove_liquidity(
		who: &AccountId,
		currency_id_a: CurrencyId,
		currency_id_b: CurrencyId,
		remove_share: Balance,
		min_withdrawn_a: Balance,
		min_withdrawn_b: Balance,
		by_unstake: bool,
	) -> sp_std::result::Result<(Balance, Balance), DispatchError>;
}

pub trait StableAssetDEX<AccountId, Balance, CurrencyId> {
	fn get_best_price_pool(
		supply_currency_id: CurrencyId,
		target_currency_id: CurrencyId,
		limit: SwapLimit<Balance>,
	) -> Option<(StableAssetPoolId, PoolTokenIndex, PoolTokenIndex, Balance, Balance)>;

	fn swap(
		who: &AccountId,
		pool_id: StableAssetPoolId,
		supply_asset_index: PoolTokenIndex,
		target_asset_index: PoolTokenIndex,
		limit: SwapLimit<Balance>,
	) -> sp_std::result::Result<(Balance, Balance), DispatchError>;
}

pub trait Swap<AccountId, Balance, CurrencyId> {
	fn get_swap_amount(
		supply_currency_id: CurrencyId,
		target_currency_id: CurrencyId,
		limit: SwapLimit<Balance>,
	) -> Option<(Balance, Balance)>;

	fn swap(
		who: &AccountId,
		supply_currency_id: CurrencyId,
		target_currency_id: CurrencyId,
		limit: SwapLimit<Balance>,
	) -> sp_std::result::Result<(Balance, Balance), DispatchError>;
}

pub struct SpecificJointsSwap<Dex, Joints>(sp_std::marker::PhantomData<(Dex, Joints)>);

impl<AccountId, Balance, CurrencyId, Dex, Joints> Swap<AccountId, Balance, CurrencyId>
	for SpecificJointsSwap<Dex, Joints>
where
	Dex: DEXManager<AccountId, Balance, CurrencyId>,
	Joints: Get<Vec<Vec<CurrencyId>>>,
	Balance: Clone,
{
	fn get_swap_amount(
		supply_currency_id: CurrencyId,
		target_currency_id: CurrencyId,
		limit: SwapLimit<Balance>,
	) -> Option<(Balance, Balance)> {
		<Dex as DEXManager<AccountId, Balance, CurrencyId>>::get_best_price_swap_path(
			supply_currency_id,
			target_currency_id,
			limit,
			Joints::get(),
		)
		.map(|(_, supply_amount, target_amount)| (supply_amount, target_amount))
	}

	fn swap(
		who: &AccountId,
		supply_currency_id: CurrencyId,
		target_currency_id: CurrencyId,
		limit: SwapLimit<Balance>,
	) -> sp_std::result::Result<(Balance, Balance), DispatchError> {
		let path = <Dex as DEXManager<AccountId, Balance, CurrencyId>>::get_best_price_swap_path(
			supply_currency_id,
			target_currency_id,
			limit.clone(),
			Joints::get(),
		)
		.ok_or(DispatchError::Other("Cannot swap"))?
		.0;

		<Dex as DEXManager<AccountId, Balance, CurrencyId>>::swap_with_specific_path(who, &path, limit)
	}
}

#[macro_export]
macro_rules! create_aggregated_swap {
	($name:ident, $account_id:ty, $balance:ty, $currency_id:ty, [$( $provider:ty ),*]) => {
		pub struct $name;
		impl $crate::Swap<$account_id, $balance, $currency_id> for $name {
			fn get_swap_amount(
				supply_currency_id: $currency_id,
				target_currency_id: $currency_id,
				limit: $crate::SwapLimit<$balance>,
			) -> Option<($balance, $balance)> {
				let mut maybe_best = None;

				$(
					if let Some((supply_amount, target_amount)) = <$provider as $crate::Swap<$account_id, $balance, $currency_id>>::get_swap_amount(
						supply_currency_id,
						target_currency_id,
						limit,
					) {
						if let Some((previous_supply, previous_target)) = maybe_best {
							if supply_amount > previous_supply || target_amount < previous_target {
							// do nothing
							} else {
								maybe_best = Some((supply_amount, target_amount))
							}
						} else {
							maybe_best = Some((supply_amount, target_amount))
						}
					}
				)*

				maybe_best
			}

			fn swap(
				who: &$account_id,
				supply_currency_id: $currency_id,
				target_currency_id: $currency_id,
				limit: $crate::SwapLimit<$balance>,
			) -> sp_std::result::Result<($balance, $balance), sp_runtime::DispatchError> {
				let mut maybe_best: Option<(usize, $balance, $balance)> = None;
				let mut i: usize = 0;
				$(
					if let Some((supply_amount, target_amount)) = <$provider as $crate::Swap<$account_id, $balance, $currency_id>>::get_swap_amount(
						supply_currency_id,
						target_currency_id,
						limit,
					) {
						if let Some((_, previous_supply, previous_target)) = maybe_best {
							if supply_amount > previous_supply || target_amount < previous_target {
							// do nothing
							} else {
								maybe_best = Some((i, supply_amount, target_amount))
							}
						} else {
							maybe_best = Some((i, supply_amount, target_amount))
						}
					}

					i += 1;
				)*

				if let Some((best_index, _, _)) = maybe_best {
					let mut j = 0;
					$(
						if j == best_index {
							let response = <$provider as $crate::Swap<$account_id, $balance, $currency_id>>::swap(
								who,
								supply_currency_id,
								target_currency_id,
								limit,
							);

							return response;
						}

						j += 1;
					)*
				}

				Err(sp_runtime::DispatchError::Other("Cannot swap"))
			}
    	}
	}
}

#[cfg(feature = "std")]
impl<AccountId, CurrencyId, Balance> DEXManager<AccountId, Balance, CurrencyId> for ()
where
	Balance: Default,
{
	fn get_liquidity_pool(_currency_id_a: CurrencyId, _currency_id_b: CurrencyId) -> (Balance, Balance) {
		Default::default()
	}

	fn get_liquidity_token_address(_currency_id_a: CurrencyId, _currency_id_b: CurrencyId) -> Option<H160> {
		Some(Default::default())
	}

	fn get_swap_amount(_path: &[CurrencyId], _limit: SwapLimit<Balance>) -> Option<(Balance, Balance)> {
		Some(Default::default())
	}

	fn get_best_price_swap_path(
		_supply_currency_id: CurrencyId,
		_target_currency_id: CurrencyId,
		_limit: SwapLimit<Balance>,
		_alternative_path_joint_list: Vec<Vec<CurrencyId>>,
	) -> Option<(Vec<CurrencyId>, Balance, Balance)> {
		Some(Default::default())
	}

	fn swap_with_specific_path(
		_who: &AccountId,
		_path: &[CurrencyId],
		_limit: SwapLimit<Balance>,
	) -> sp_std::result::Result<(Balance, Balance), DispatchError> {
		Ok(Default::default())
	}

	fn add_liquidity(
		_who: &AccountId,
		_currency_id_a: CurrencyId,
		_currency_id_b: CurrencyId,
		_max_amount_a: Balance,
		_max_amount_b: Balance,
		_min_share_increment: Balance,
		_stake_increment_share: bool,
	) -> sp_std::result::Result<(Balance, Balance, Balance), DispatchError> {
		Ok(Default::default())
	}

	fn remove_liquidity(
		_who: &AccountId,
		_currency_id_a: CurrencyId,
		_currency_id_b: CurrencyId,
		_remove_share: Balance,
		_min_withdrawn_a: Balance,
		_min_withdrawn_b: Balance,
		_by_unstake: bool,
	) -> sp_std::result::Result<(Balance, Balance), DispatchError> {
		Ok(Default::default())
	}
}<|MERGE_RESOLUTION|>--- conflicted
+++ resolved
@@ -17,11 +17,7 @@
 // along with this program. If not, see <https://www.gnu.org/licenses/>.
 
 use codec::{Decode, Encode};
-<<<<<<< HEAD
 use frame_support::traits::Get;
-=======
-use nutsfinance_stable_asset::{PoolTokenIndex, StableAssetPoolId};
->>>>>>> 59b5ba2f
 use scale_info::TypeInfo;
 use sp_core::H160;
 use sp_runtime::{DispatchError, RuntimeDebug};
@@ -34,12 +30,8 @@
 	/// swap to get exact amount target. (maximum_supply_amount, exact_target_amount)
 	ExactTarget(Balance, Balance),
 }
-<<<<<<< HEAD
+
 pub trait DEXManager<AccountId, Balance, CurrencyId> {
-=======
-
-pub trait DEXManager<AccountId, CurrencyId, Balance> {
->>>>>>> 59b5ba2f
 	fn get_liquidity_pool(currency_id_a: CurrencyId, currency_id_b: CurrencyId) -> (Balance, Balance);
 
 	fn get_liquidity_token_address(currency_id_a: CurrencyId, currency_id_b: CurrencyId) -> Option<H160>;
@@ -77,22 +69,6 @@
 		min_withdrawn_a: Balance,
 		min_withdrawn_b: Balance,
 		by_unstake: bool,
-	) -> sp_std::result::Result<(Balance, Balance), DispatchError>;
-}
-
-pub trait StableAssetDEX<AccountId, Balance, CurrencyId> {
-	fn get_best_price_pool(
-		supply_currency_id: CurrencyId,
-		target_currency_id: CurrencyId,
-		limit: SwapLimit<Balance>,
-	) -> Option<(StableAssetPoolId, PoolTokenIndex, PoolTokenIndex, Balance, Balance)>;
-
-	fn swap(
-		who: &AccountId,
-		pool_id: StableAssetPoolId,
-		supply_asset_index: PoolTokenIndex,
-		target_asset_index: PoolTokenIndex,
-		limit: SwapLimit<Balance>,
 	) -> sp_std::result::Result<(Balance, Balance), DispatchError>;
 }
 
