// This file is part of Acala.

// Copyright (C) 2020-2021 Acala Foundation.
// SPDX-License-Identifier: GPL-3.0-or-later WITH Classpath-exception-2.0

// This program is free software: you can redistribute it and/or modify
// it under the terms of the GNU General Public License as published by
// the Free Software Foundation, either version 3 of the License, or
// (at your option) any later version.

// This program is distributed in the hope that it will be useful,
// but WITHOUT ANY WARRANTY; without even the implied warranty of
// MERCHANTABILITY or FITNESS FOR A PARTICULAR PURPOSE. See the
// GNU General Public License for more details.

// You should have received a copy of the GNU General Public License
// along with this program. If not, see <https://www.gnu.org/licenses/>.

//! Cross-chain transfer tests within Kusama network.

use crate::relaychain::kusama_test_net::*;
use crate::setup::*;

use frame_support::assert_ok;

use karura_runtime::AssetRegistry;
use module_asset_registry::AssetMetadata;
use orml_traits::MultiCurrency;
use xcm_emulator::TestExt;

#[test]
fn transfer_from_relay_chain() {
	KusamaNet::execute_with(|| {
		assert_ok!(kusama_runtime::XcmPallet::reserve_transfer_assets(
			kusama_runtime::Origin::signed(ALICE.into()),
			Box::new(Parachain(2000).into().into()),
			Box::new(
				Junction::AccountId32 {
					id: BOB,
					network: NetworkId::Any
				}
				.into()
				.into()
			),
			Box::new((Here, dollar(KSM)).into()),
			0
		));
	});

	Karura::execute_with(|| {
		assert_eq!(Tokens::free_balance(KSM, &AccountId::from(BOB)), 999_872_000_000);
	});
}

#[test]
fn transfer_to_relay_chain() {
	Karura::execute_with(|| {
		assert_ok!(XTokens::transfer(
			Origin::signed(ALICE.into()),
			KSM,
			dollar(KSM),
			Box::new(
				MultiLocation::new(
					1,
					X1(Junction::AccountId32 {
						id: BOB,
						network: NetworkId::Any,
					})
				)
				.into()
			),
			4_000_000_000
		));
	});

	KusamaNet::execute_with(|| {
		assert_eq!(
			kusama_runtime::Balances::free_balance(&AccountId::from(BOB)),
			999_893_333_340
		);
	});
}

#[test]
<<<<<<< HEAD
fn transact_transfer_call_to_para_chain_use_ksm() {
	Karura::execute_with(|| {
		let _ = ParaBalances::deposit_creating(&AccountId::from(ALICE), 1000 * dollar(KAR));
	});

	let alice = Junctions::X1(Junction::AccountId32 {
		network: NetworkId::Kusama,
		id: ALICE,
	});
	let call = Call::Balances(pallet_balances::Call::<Runtime>::transfer {
		dest: MultiAddress::Id(AccountId::from(BOB)),
		value: 500 * dollar(KAR),
	});
	let assets: MultiAsset = (Parent, dollar(KSM)).into();

	KusamaNet::execute_with(|| {
		let xcm = vec![
			WithdrawAsset(assets.clone().into()),
			BuyExecution {
				fees: assets,
				weight_limit: Limited(dollar(KSM) as u64),
			},
			Transact {
				origin_type: OriginKind::SovereignAccount,
				require_weight_at_most: (dollar(KSM) as u64) / 10 as u64,
				call: call.encode().into(),
			},
			DepositAsset {
				assets: All.into(),
				max_assets: 1,
				beneficiary: { (1, alice.clone()).into() },
			},
		];
		assert_ok!(RelayChainPalletXcm::send_xcm(alice, Parachain(2000).into(), Xcm(xcm),));
	});

	Karura::execute_with(|| {
		use {Event, System};
		assert_eq!(9983840000000, ParaTokens::free_balance(KSM, &AccountId::from(ALICE)));
		assert_eq!(500 * dollar(KAR), ParaBalances::free_balance(&AccountId::from(ALICE)));
		assert_eq!(500 * dollar(KAR), ParaBalances::free_balance(&AccountId::from(BOB)));
		System::assert_has_event(Event::Balances(pallet_balances::Event::Transfer(
			AccountId::from(ALICE),
			AccountId::from(BOB),
			500 * dollar(KAR),
		)));
	});
}

#[test]
fn transact_transfer_call_to_para_chain_use_kusd() {
	Karura::execute_with(|| {
		let _ = ParaBalances::deposit_creating(&AccountId::from(ALICE), 1000 * dollar(KUSD));
		assert_ok!(ParaTokens::deposit(KUSD, &AccountId::from(ALICE), 1000 * dollar(KUSD)));
	});

	let alice = Junctions::X1(Junction::AccountId32 {
		network: NetworkId::Kusama,
		id: ALICE,
	});
	let call = Call::Balances(pallet_balances::Call::<Runtime>::transfer {
		dest: MultiAddress::Id(AccountId::from(BOB)),
		value: 500 * dollar(KUSD),
	});
	let assets: MultiAsset = (
		(Parent, X2(Parachain(2000), GeneralKey(KUSD.encode()))),
		100 * dollar(KUSD),
	)
		.into();

	KusamaNet::execute_with(|| {
		let xcm = vec![
			WithdrawAsset(assets.clone().into()),
			BuyExecution {
				fees: assets,
				weight_limit: Limited(100 * dollar(KUSD) as u64),
			},
			Transact {
				origin_type: OriginKind::SovereignAccount,
				require_weight_at_most: dollar(KUSD) as u64,
				call: call.encode().into(),
			},
			DepositAsset {
				assets: All.into(),
				max_assets: 1,
				beneficiary: { (0, alice.clone()).into() },
			},
		];
		assert_ok!(RelayChainPalletXcm::send_xcm(alice, Parachain(2000).into(), Xcm(xcm),));
	});

	Karura::execute_with(|| {
		assert_eq!(935936000000000, ParaTokens::free_balance(KUSD, &AccountId::from(ALICE)));
		assert_eq!(500 * dollar(KUSD), ParaBalances::free_balance(&AccountId::from(ALICE)));
		assert_eq!(500 * dollar(KUSD), ParaBalances::free_balance(&AccountId::from(BOB)));
		System::assert_has_event(Event::Balances(pallet_balances::Event::Transfer(
			AccountId::from(ALICE),
			AccountId::from(BOB),
			500 * dollar(KUSD),
		)));
	});
}

#[test]
fn batch_call_execute_then_send_xcm_to_para_chain() {
	Karura::execute_with(|| {
		assert_ok!(ParaTokens::deposit(KUSD, &AccountId::from(ALICE), 2000 * dollar(KUSD)));
	});

	let alice = Junctions::X1(Junction::AccountId32 {
		network: NetworkId::Kusama,
		id: ALICE,
	});
	let bob = X1(Junction::AccountId32 {
		network: NetworkId::Kusama,
		id: BOB,
	});
	KusamaNet::execute_with(|| {
		// current kusama runtime `XcmExecuteFilter = Nothing` cause xcm_relay_call `Filtered` error
		let _xcm_relay_call = kusama_runtime::Call::XcmPallet(pallet_xcm::Call::<kusama_runtime::Runtime>::execute {
			message: Box::new(xcm::VersionedXcm::from(Xcm(vec![
				WithdrawAsset((Here, 1100 * dollar(KSM)).into()),
				BuyExecution {
					fees: (Here, 1100 * dollar(KSM)).into(),
					weight_limit: Limited(dollar(KSM) as u64),
				},
				DepositAsset {
					assets: All.into(),
					max_assets: 1,
					beneficiary: { (0, alice.clone()).into() },
				},
			]))),
			max_weight: dollar(KSM) as u64,
		});

		let xcm_para_call = kusama_runtime::Call::XcmPallet(pallet_xcm::Call::<kusama_runtime::Runtime>::send {
			dest: Box::new(xcm::VersionedMultiLocation::from(Parachain(2000).into())),
			message: Box::new(xcm::VersionedXcm::from(Xcm(vec![
				WithdrawAsset(
					(
						(Parent, X2(Parachain(2000), GeneralKey(KUSD.encode()))),
						1000 * dollar(KUSD),
					)
						.into(),
				),
				BuyExecution {
					fees: (
						(Parent, X2(Parachain(2000), GeneralKey(KUSD.encode()))),
						1000 * dollar(KUSD),
					)
						.into(),
					weight_limit: Limited(dollar(KUSD) as u64),
				},
				DepositAsset {
					assets: All.into(),
					max_assets: 1,
					beneficiary: { (0, bob).into() },
				},
			]))),
		});

		assert_ok!(pallet_utility::Pallet::<kusama_runtime::Runtime>::batch_all(
			kusama_runtime::Origin::signed(AccountId::from(ALICE)),
			vec![xcm_para_call]
		));
	});

	Karura::execute_with(|| {
		assert_eq!(
			1000 * dollar(KUSD),
			ParaTokens::free_balance(KUSD, &AccountId::from(ALICE))
		);
		assert_eq!(999948800000000, ParaTokens::free_balance(KUSD, &AccountId::from(BOB)));
=======
fn foreign_asset_transfer_to_relay_chain() {
	Karura::execute_with(|| {
		// register KSM as foreign asset
		assert_ok!(AssetRegistry::register_foreign_asset(
			Origin::root(),
			Box::new(MultiLocation::parent().into()),
			Box::new(AssetMetadata {
				name: b"Kusama".to_vec(),
				symbol: b"KSM".to_vec(),
				decimals: 12,
				minimal_balance: 1,
			})
		));

		assert_ok!(XTokens::transfer(
			Origin::signed(ALICE.into()),
			CurrencyId::ForeignAsset(0),
			dollar(KSM),
			Box::new(
				MultiLocation::new(
					1,
					X1(Junction::AccountId32 {
						id: BOB,
						network: NetworkId::Any,
					})
				)
				.into()
			),
			4_000_000_000
		));
	});

	KusamaNet::execute_with(|| {
		assert_eq!(
			kusama_runtime::Balances::free_balance(&AccountId::from(BOB)),
			999_893_333_340
		);
>>>>>>> 03197055
	});
}<|MERGE_RESOLUTION|>--- conflicted
+++ resolved
@@ -82,7 +82,6 @@
 }
 
 #[test]
-<<<<<<< HEAD
 fn transact_transfer_call_to_para_chain_use_ksm() {
 	Karura::execute_with(|| {
 		let _ = ParaBalances::deposit_creating(&AccountId::from(ALICE), 1000 * dollar(KAR));
@@ -256,7 +255,9 @@
 			ParaTokens::free_balance(KUSD, &AccountId::from(ALICE))
 		);
 		assert_eq!(999948800000000, ParaTokens::free_balance(KUSD, &AccountId::from(BOB)));
-=======
+	});
+}
+
 fn foreign_asset_transfer_to_relay_chain() {
 	Karura::execute_with(|| {
 		// register KSM as foreign asset
@@ -294,6 +295,5 @@
 			kusama_runtime::Balances::free_balance(&AccountId::from(BOB)),
 			999_893_333_340
 		);
->>>>>>> 03197055
 	});
 }