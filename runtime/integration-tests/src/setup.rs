// This file is part of Acala.

// Copyright (C) 2020-2022 Acala Foundation.
// SPDX-License-Identifier: GPL-3.0-or-later WITH Classpath-exception-2.0

// This program is free software: you can redistribute it and/or modify
// it under the terms of the GNU General Public License as published by
// the Free Software Foundation, either version 3 of the License, or
// (at your option) any later version.

// This program is distributed in the hope that it will be useful,
// but WITHOUT ANY WARRANTY; without even the implied warranty of
// MERCHANTABILITY or FITNESS FOR A PARTICULAR PURPOSE. See the
// GNU General Public License for more details.

// You should have received a copy of the GNU General Public License
// along with this program. If not, see <https://www.gnu.org/licenses/>.

#![allow(dead_code)]

use acala_service::chain_spec::mandala::evm_genesis;
pub use codec::Encode;
use cumulus_test_relay_sproof_builder::RelayStateSproofBuilder;
use frame_support::traits::{GenesisBuild, OnFinalize, OnIdle, OnInitialize};
pub use frame_support::{assert_noop, assert_ok, traits::Currency};
pub use frame_system::RawOrigin;

pub use module_support::{
	mocks::MockAddressMapping, AddressMapping, CDPTreasury, DEXManager, Price, Rate, Ratio, RiskManager,
};

pub use orml_traits::{location::RelativeLocations, Change, GetByKey, MultiCurrency};

pub use primitives::currency::*;
pub use sp_core::H160;
use sp_io::hashing::keccak_256;
pub use sp_runtime::{
	traits::{AccountIdConversion, BadOrigin, BlakeTwo256, Convert, Hash, Zero},
	DispatchError, DispatchResult, FixedPointNumber, MultiAddress, Perbill, Permill,
};

pub use xcm::latest::prelude::*;

#[cfg(feature = "with-mandala-runtime")]
pub use mandala_imports::*;
#[cfg(feature = "with-mandala-runtime")]
mod mandala_imports {
	pub use mandala_runtime::{
		create_x2_parachain_multilocation, get_all_module_accounts, AcalaOracle, AccountId, AssetRegistry,
		AuctionManager, Authority, AuthoritysOriginId, Authorship, Balance, Balances, BlockNumber, Call, CdpEngine,
		CdpTreasury, CollatorSelection, CreateClassDeposit, CreateTokenDeposit, Currencies, CurrencyId,
		CurrencyIdConvert, DataDepositPerByte, DealWithFees, DefaultExchangeRate, Dex, EmergencyShutdown,
		EnabledTradingPairs, Event, EvmAccounts, ExistentialDeposits, FinancialCouncil, Get, GetNativeCurrencyId, Homa,
		Honzon, IdleScheduler, Loans, MaxTipsOfPriority, MinRewardDistributeAmount, MinimumDebitValue, MultiLocation,
		NativeTokenExistentialDeposit, NetworkId, NftPalletId, OneDay, Origin, OriginCaller, PalletCurrency,
		ParachainInfo, ParachainSystem, Proxy, ProxyType, Runtime, Scheduler, Session, SessionKeys, SessionManager,
		SevenDays, StableAsset, StableAssetPalletId, System, Timestamp, TipPerWeightStep, TokenSymbol, Tokens,
		TransactionPayment, TreasuryAccount, TreasuryPalletId, UncheckedExtrinsic, Utility, Vesting, XcmConfig,
		XcmExecutor, XcmInterface, EVM, NFT,
	};

	pub use runtime_common::{cent, dollar, millicent, ACA, AUSD, DOT, KSM, LDOT, LKSM};
	pub const NATIVE_CURRENCY: CurrencyId = ACA;
	pub const LIQUID_CURRENCY: CurrencyId = LDOT;
	pub const RELAY_CHAIN_CURRENCY: CurrencyId = DOT;
	pub const USD_CURRENCY: CurrencyId = AUSD;
	pub const LPTOKEN: CurrencyId = CurrencyId::DexShare(
		primitives::DexShare::Token(TokenSymbol::AUSD),
		primitives::DexShare::Token(TokenSymbol::DOT),
	);
}

#[cfg(feature = "with-karura-runtime")]
pub use karura_imports::*;
#[cfg(feature = "with-karura-runtime")]
mod karura_imports {
	pub use frame_support::{parameter_types, weights::Weight};
	pub use karura_runtime::{
		constants::parachains, create_x2_parachain_multilocation, get_all_module_accounts, AcalaOracle, AccountId,
		AssetRegistry, AuctionManager, Authority, AuthoritysOriginId, Balance, Balances, BlockNumber, BondingDuration,
		Call, CdpEngine, CdpTreasury, CreateClassDeposit, CreateTokenDeposit, Currencies, CurrencyId,
		CurrencyIdConvert, DataDepositPerByte, DefaultExchangeRate, Dex, EmergencyShutdown, Event, EvmAccounts,
		ExistentialDeposits, FinancialCouncil, Get, GetNativeCurrencyId, Homa, Honzon, IdleScheduler, KarPerSecond,
		KaruraFoundationAccounts, KsmPerSecond, KusdPerSecond, Loans, MaxTipsOfPriority, MinimumDebitValue,
		MultiLocation, NativeTokenExistentialDeposit, NetworkId, NftPalletId, OneDay, Origin, OriginCaller,
		ParachainAccount, ParachainInfo, ParachainSystem, PolkadotXcm, Proxy, ProxyType, Ratio,
		RelayChainBlockNumberProvider, Runtime, Scheduler, Session, SessionManager, SevenDays, System, Timestamp,
		TipPerWeightStep, TokenSymbol, Tokens, TreasuryPalletId, Utility, Vesting, XTokens, XcmConfig, XcmExecutor,
		XcmInterface, EVM, NFT,
	};
	pub use primitives::TradingPair;
	pub use runtime_common::{calculate_asset_ratio, cent, dollar, millicent, KAR, KSM, KUSD, LKSM};
	pub use sp_runtime::{traits::AccountIdConversion, FixedPointNumber};

	parameter_types! {
		pub EnabledTradingPairs: Vec<TradingPair> = vec![
			TradingPair::from_currency_ids(USD_CURRENCY, NATIVE_CURRENCY).unwrap(),
			TradingPair::from_currency_ids(USD_CURRENCY, RELAY_CHAIN_CURRENCY).unwrap(),
			TradingPair::from_currency_ids(USD_CURRENCY, LIQUID_CURRENCY).unwrap(),
			TradingPair::from_currency_ids(RELAY_CHAIN_CURRENCY, NATIVE_CURRENCY).unwrap(),
		];
		pub TreasuryAccount: AccountId = TreasuryPalletId::get().into_account();
	}

	pub const NATIVE_CURRENCY: CurrencyId = KAR;
	pub const LIQUID_CURRENCY: CurrencyId = LKSM;
	pub const RELAY_CHAIN_CURRENCY: CurrencyId = KSM;
	pub const USD_CURRENCY: CurrencyId = KUSD;
	pub const LPTOKEN: CurrencyId = CurrencyId::DexShare(
		primitives::DexShare::Token(TokenSymbol::KUSD),
		primitives::DexShare::Token(TokenSymbol::KSM),
	);

	parameter_types! {
		// Initial fee pool size. one extrinsic=0.0025 KAR, one block=100 extrinsics.
		// 20 blocks trigger an swap, so total balance=0.0025*100*20=5 KAR
		pub FeePoolSize: Balance = 5 * dollar(KAR);
		// one extrinsic fee=0.0025KAR, one block=100 extrinsics, threshold=0.25+0.1=0.35KAR
		pub SwapBalanceThreshold: Balance = Ratio::saturating_from_rational(35, 100).saturating_mul_int(dollar(KAR));
		// tokens used as fee charge. the token should have corresponding dex swap pool enabled.
		pub InitialTokenFeePool: Vec<(CurrencyId, Balance)> = vec![
			(KSM, FeePoolSize::get()),
			(KUSD, FeePoolSize::get()),
			// this one is to simulate not enough native asset so wouldn't take effect
			(LKSM, NativeTokenExistentialDeposit::get() - 1),
		];
	}
}

#[cfg(feature = "with-acala-runtime")]
pub use acala_imports::*;
#[cfg(feature = "with-acala-runtime")]
mod acala_imports {
	pub use acala_runtime::{
		create_x2_parachain_multilocation, get_all_module_accounts, AcalaFoundationAccounts, AcalaOracle, AccountId,
		AssetRegistry, AuctionManager, Authority, AuthoritysOriginId, Balance, Balances, BlockNumber, BondingDuration,
		Call, CdpEngine, CdpTreasury, CreateClassDeposit, CreateTokenDeposit, Currencies, CurrencyId,
		CurrencyIdConvert, DataDepositPerByte, DefaultExchangeRate, Dex, EmergencyShutdown, Event, EvmAccounts,
		ExistentialDeposits, FinancialCouncil, Get, GetNativeCurrencyId, Homa, Honzon, IdleScheduler, Loans,
		MaxTipsOfPriority, MinimumDebitValue, MultiLocation, NativeTokenExistentialDeposit, NetworkId, NftPalletId,
		OneDay, Origin, OriginCaller, ParachainAccount, ParachainInfo, ParachainSystem, PolkadotXcm, Proxy, ProxyType,
		RelayChainBlockNumberProvider, Runtime, Scheduler, Session, SessionManager, SevenDays, System, Timestamp,
		TipPerWeightStep, TokenSymbol, Tokens, TreasuryPalletId, Utility, Vesting, XTokens, XcmConfig, XcmExecutor,
		XcmInterface, EVM, NFT,
	};
	pub use frame_support::parameter_types;
	pub use primitives::TradingPair;
	pub use runtime_common::{cent, dollar, millicent, ACA, AUSD, DOT, LDOT};
	pub use sp_runtime::traits::AccountIdConversion;

	parameter_types! {
		pub EnabledTradingPairs: Vec<TradingPair> = vec![
			TradingPair::from_currency_ids(USD_CURRENCY, NATIVE_CURRENCY).unwrap(),
			TradingPair::from_currency_ids(USD_CURRENCY, RELAY_CHAIN_CURRENCY).unwrap(),
			TradingPair::from_currency_ids(USD_CURRENCY, LIQUID_CURRENCY).unwrap(),
		];
		pub TreasuryAccount: AccountId = TreasuryPalletId::get().into_account();
	}

	pub const NATIVE_CURRENCY: CurrencyId = ACA;
	pub const LIQUID_CURRENCY: CurrencyId = LDOT;
	pub const RELAY_CHAIN_CURRENCY: CurrencyId = DOT;
	pub const USD_CURRENCY: CurrencyId = AUSD;
	pub const LPTOKEN: CurrencyId = CurrencyId::DexShare(
		primitives::DexShare::Token(TokenSymbol::AUSD),
		primitives::DexShare::Token(TokenSymbol::DOT),
	);
}

const ORACLE1: [u8; 32] = [0u8; 32];
const ORACLE2: [u8; 32] = [1u8; 32];
const ORACLE3: [u8; 32] = [2u8; 32];
const ORACLE4: [u8; 32] = [3u8; 32];
const ORACLE5: [u8; 32] = [4u8; 32];

<<<<<<< HEAD
pub const DEFAULT: [u8; 32] = [0u8; 32];

=======
>>>>>>> 38293f29
pub const ALICE: [u8; 32] = [4u8; 32];
pub const BOB: [u8; 32] = [5u8; 32];
pub const CHARLIE: [u8; 32] = [6u8; 32];
pub const DAVE: [u8; 32] = [7u8; 32];

pub const INIT_TIMESTAMP: u64 = 30_000;
pub const BLOCK_TIME: u64 = 1000;

pub fn run_to_block(n: u32) {
	while System::block_number() < n {
		Scheduler::on_finalize(System::block_number());
		System::set_block_number(System::block_number() + 1);
		Timestamp::set_timestamp((System::block_number() as u64 * BLOCK_TIME) + INIT_TIMESTAMP);
		CdpEngine::on_initialize(System::block_number());
		Scheduler::on_initialize(System::block_number());
		Scheduler::on_initialize(System::block_number());
		Session::on_initialize(System::block_number());
		SessionManager::on_initialize(System::block_number());
		IdleScheduler::on_idle(System::block_number(), u64::MAX);
	}
}

pub fn set_relaychain_block_number(number: BlockNumber) {
	ParachainSystem::on_initialize(number);

	let (relay_storage_root, proof) = RelayStateSproofBuilder::default().into_state_root_and_proof();

	assert_ok!(ParachainSystem::set_validation_data(
		Origin::none(),
		cumulus_primitives_parachain_inherent::ParachainInherentData {
			validation_data: cumulus_primitives_core::PersistedValidationData {
				parent_head: Default::default(),
				relay_parent_number: number,
				relay_parent_storage_root: relay_storage_root,
				max_pov_size: Default::default(),
			},
			relay_chain_state: proof,
			downward_messages: Default::default(),
			horizontal_messages: Default::default(),
		}
	));
}

pub struct ExtBuilder {
	balances: Vec<(AccountId, CurrencyId, Balance)>,
	parachain_id: u32,
}

impl Default for ExtBuilder {
	fn default() -> Self {
		Self {
			balances: vec![],
			parachain_id: 2000,
		}
	}
}

impl ExtBuilder {
	pub fn balances(mut self, balances: Vec<(AccountId, CurrencyId, Balance)>) -> Self {
		self.balances = balances;
		self
	}

	pub fn parachain_id(mut self, parachain_id: u32) -> Self {
		self.parachain_id = parachain_id;
		self
	}

	pub fn build(self) -> sp_io::TestExternalities {
		let evm_genesis_accounts = evm_genesis(vec![]);

		let mut t = frame_system::GenesisConfig::default()
			.build_storage::<Runtime>()
			.unwrap();

		let native_currency_id = GetNativeCurrencyId::get();
		let existential_deposit = NativeTokenExistentialDeposit::get();
		let initial_enabled_trading_pairs = EnabledTradingPairs::get();

		#[cfg(feature = "with-mandala-runtime")]
		GenesisBuild::<Runtime>::assimilate_storage(
			&ecosystem_renvm_bridge::GenesisConfig {
				ren_vm_public_key: hex_literal::hex!["4b939fc8ade87cb50b78987b1dda927460dc456a"],
			},
			&mut t,
		)
		.unwrap();

		module_dex::GenesisConfig::<Runtime> {
			initial_enabled_trading_pairs: initial_enabled_trading_pairs,
			initial_listing_trading_pairs: Default::default(),
			initial_added_liquidity_pools: vec![],
		}
		.assimilate_storage(&mut t)
		.unwrap();

		pallet_balances::GenesisConfig::<Runtime> {
			balances: self
				.balances
				.clone()
				.into_iter()
				.filter(|(_, currency_id, _)| *currency_id == native_currency_id)
				.map(|(account_id, _, initial_balance)| (account_id, initial_balance))
				.chain(
					get_all_module_accounts()
						.iter()
						.map(|x| (x.clone(), existential_deposit)),
				)
				.collect::<Vec<_>>(),
		}
		.assimilate_storage(&mut t)
		.unwrap();

		orml_tokens::GenesisConfig::<Runtime> {
			balances: self
				.balances
				.into_iter()
				.filter(|(_, currency_id, _)| *currency_id != native_currency_id)
				.collect::<Vec<_>>(),
		}
		.assimilate_storage(&mut t)
		.unwrap();

		pallet_membership::GenesisConfig::<Runtime, pallet_membership::Instance5> {
			members: vec![
				AccountId::from(ORACLE1),
				AccountId::from(ORACLE2),
				AccountId::from(ORACLE3),
				AccountId::from(ORACLE4),
				AccountId::from(ORACLE5),
			],
			phantom: Default::default(),
		}
		.assimilate_storage(&mut t)
		.unwrap();

		module_evm::GenesisConfig::<Runtime> {
			accounts: evm_genesis_accounts,
		}
		.assimilate_storage(&mut t)
		.unwrap();

		module_session_manager::GenesisConfig::<Runtime> { session_duration: 10 }
			.assimilate_storage(&mut t)
			.unwrap();

		<parachain_info::GenesisConfig as GenesisBuild<Runtime>>::assimilate_storage(
			&parachain_info::GenesisConfig {
				parachain_id: self.parachain_id.into(),
			},
			&mut t,
		)
		.unwrap();

		<pallet_xcm::GenesisConfig as GenesisBuild<Runtime>>::assimilate_storage(
			&pallet_xcm::GenesisConfig {
				safe_xcm_version: Some(2),
			},
			&mut t,
		)
		.unwrap();

		let mut ext = sp_io::TestExternalities::new(t);
		ext.execute_with(|| System::set_block_number(1));
		ext
	}
}

pub fn set_oracle_price(prices: Vec<(CurrencyId, Price)>) {
	AcalaOracle::on_finalize(0);
	assert_ok!(AcalaOracle::feed_values(
		Origin::signed(AccountId::from(ORACLE1)),
		prices.clone(),
	));
	assert_ok!(AcalaOracle::feed_values(
		Origin::signed(AccountId::from(ORACLE2)),
		prices.clone(),
	));
	assert_ok!(AcalaOracle::feed_values(
		Origin::signed(AccountId::from(ORACLE3)),
		prices.clone(),
	));
	assert_ok!(AcalaOracle::feed_values(
		Origin::signed(AccountId::from(ORACLE4)),
		prices.clone(),
	));
	assert_ok!(AcalaOracle::feed_values(
		Origin::signed(AccountId::from(ORACLE5)),
		prices,
	));
}

pub fn alice_key() -> libsecp256k1::SecretKey {
	libsecp256k1::SecretKey::parse(&keccak_256(b"Alice")).unwrap()
}

pub fn bob_key() -> libsecp256k1::SecretKey {
	libsecp256k1::SecretKey::parse(&keccak_256(b"Bob")).unwrap()
}

pub fn alice() -> AccountId {
	let address = EvmAccounts::eth_address(&alice_key());
	let mut data = [0u8; 32];
	data[0..4].copy_from_slice(b"evm:");
	data[4..24].copy_from_slice(&address[..]);
	AccountId::from(Into::<[u8; 32]>::into(data))
}

pub fn bob() -> AccountId {
	let address = EvmAccounts::eth_address(&bob_key());
	let mut data = [0u8; 32];
	data[0..4].copy_from_slice(b"evm:");
	data[4..24].copy_from_slice(&address[..]);
	AccountId::from(Into::<[u8; 32]>::into(data))
}<|MERGE_RESOLUTION|>--- conflicted
+++ resolved
@@ -173,11 +173,6 @@
 const ORACLE4: [u8; 32] = [3u8; 32];
 const ORACLE5: [u8; 32] = [4u8; 32];
 
-<<<<<<< HEAD
-pub const DEFAULT: [u8; 32] = [0u8; 32];
-
-=======
->>>>>>> 38293f29
 pub const ALICE: [u8; 32] = [4u8; 32];
 pub const BOB: [u8; 32] = [5u8; 32];
 pub const CHARLIE: [u8; 32] = [6u8; 32];
