// This file is part of Acala.

// Copyright (C) 2020-2022 Acala Foundation.
// SPDX-License-Identifier: GPL-3.0-or-later WITH Classpath-exception-2.0

// This program is free software: you can redistribute it and/or modify
// it under the terms of the GNU General Public License as published by
// the Free Software Foundation, either version 3 of the License, or
// (at your option) any later version.

// This program is distributed in the hope that it will be useful,
// but WITHOUT ANY WARRANTY; without even the implied warranty of
// MERCHANTABILITY or FITNESS FOR A PARTICULAR PURPOSE. See the
// GNU General Public License for more details.

// You should have received a copy of the GNU General Public License
// along with this program. If not, see <https://www.gnu.org/licenses/>.

pub use codec::Encode;
use cumulus_test_relay_sproof_builder::RelayStateSproofBuilder;
use frame_support::traits::{GenesisBuild, OnFinalize, OnIdle, OnInitialize};
pub use frame_support::{assert_noop, assert_ok, traits::Currency};
pub use frame_system::RawOrigin;
use runtime_common::evm_genesis;

pub use module_support::{
	mocks::MockAddressMapping, AddressMapping, CDPTreasury, DEXManager, Price, Rate, Ratio, RiskManager,
};

pub use orml_traits::{location::RelativeLocations, Change, GetByKey, MultiCurrency};

pub use primitives::currency::*;
pub use sp_core::H160;
use sp_io::hashing::keccak_256;
pub use sp_runtime::{
	traits::{AccountIdConversion, BadOrigin, BlakeTwo256, Convert, Hash, Zero},
	DispatchError, DispatchResult, FixedPointNumber, MultiAddress, Perbill, Permill,
};

pub use xcm::latest::prelude::*;

#[cfg(feature = "with-mandala-runtime")]
pub use mandala_imports::*;
#[cfg(feature = "with-mandala-runtime")]
mod mandala_imports {
	pub use mandala_runtime::xcm_config::*;
	use mandala_runtime::AlternativeFeeSurplus;
	pub use mandala_runtime::{
		create_x2_parachain_multilocation, get_all_module_accounts, AcalaOracle, AccountId, AquaDao, AssetRegistry,
		AuctionManager, Authority, AuthoritysOriginId, Authorship, Balance, Balances, BlockNumber, Call, CdpEngine,
		CdpTreasury, CollatorSelection, CreateClassDeposit, CreateTokenDeposit, Currencies, CurrencyId, DaoAccount,
		DataDepositPerByte, DealWithFees, DefaultExchangeRate, Dex, DexOracle, EmergencyShutdown, EnabledTradingPairs,
		Event, EvmAccounts, ExistentialDeposits, FinancialCouncil, Get, GetNativeCurrencyId, Homa, Honzon,
		IdleScheduler, Loans, MaxTipsOfPriority, MinRewardDistributeAmount, MinimumDebitValue, MultiLocation,
		NativeTokenExistentialDeposit, NetworkId, NftPalletId, OneDay, Origin, OriginCaller, PalletCurrency,
		ParachainInfo, ParachainSystem, Proxy, ProxyType, Ratio, Runtime, Scheduler, Session, SessionKeys,
		SessionManager, SevenDays, StableAsset, StableAssetPalletId, System, Timestamp, TipPerWeightStep, TokenSymbol,
		Tokens, TransactionPayment, TransactionPaymentPalletId, TreasuryAccount, TreasuryPalletId, UncheckedExtrinsic,
<<<<<<< HEAD
		Utility, Vesting, XcmExecutor, XcmInterface, DAYS, EVM, NFT,
=======
		Utility, Vesting, XcmInterface, EVM, NFT,
>>>>>>> 5a8f381a
	};
	pub use runtime_common::{cent, dollar, millicent, ACA, AUSD, DOT, KSM, LDOT, LKSM};
	pub use sp_runtime::traits::AccountIdConversion;
	use sp_runtime::Percent;
	pub use xcm_executor::XcmExecutor;

	pub const NATIVE_CURRENCY: CurrencyId = ACA;
	pub const LIQUID_CURRENCY: CurrencyId = LDOT;
	pub const RELAY_CHAIN_CURRENCY: CurrencyId = DOT;
	pub const USD_CURRENCY: CurrencyId = AUSD;
	pub const LPTOKEN: CurrencyId = CurrencyId::DexShare(
		primitives::DexShare::Token(TokenSymbol::AUSD),
		primitives::DexShare::Token(TokenSymbol::DOT),
	);
	pub const NATIVE_TOKEN_SYMBOL: TokenSymbol = TokenSymbol::ACA;
	pub type Trader = FixedRateOfFungible<DotPerSecond, ()>;
	pub type PeriodTrader =
		module_transaction_payment::TransactionFeePoolTrader<Runtime, CurrencyIdConvert, AcaPerSecondAsBased, ()>;
	pub const ALTERNATIVE_SURPLUS: Percent = AlternativeFeeSurplus::get();
}

#[cfg(feature = "with-karura-runtime")]
pub use karura_imports::*;
#[cfg(feature = "with-karura-runtime")]
mod karura_imports {
	pub use frame_support::parameter_types;
	pub use karura_runtime::xcm_config::*;
	use karura_runtime::AlternativeFeeSurplus;
	pub use karura_runtime::{
		constants::parachains, create_x2_parachain_multilocation, get_all_module_accounts, AcalaOracle, AccountId,
		AssetRegistry, AuctionManager, Authority, AuthoritysOriginId, Balance, Balances, BlockNumber, BondingDuration,
		Call, CdpEngine, CdpTreasury, CreateClassDeposit, CreateTokenDeposit, Currencies, CurrencyId,
		DataDepositPerByte, DefaultExchangeRate, Dex, EmergencyShutdown, Event, EvmAccounts, ExistentialDeposits,
		FinancialCouncil, Get, GetNativeCurrencyId, Homa, Honzon, IdleScheduler, KaruraFoundationAccounts, Loans,
		MaxTipsOfPriority, MinimumDebitValue, MultiLocation, NativeTokenExistentialDeposit, NetworkId, NftPalletId,
		OneDay, Origin, OriginCaller, ParachainAccount, ParachainInfo, ParachainSystem, PolkadotXcm, Proxy, ProxyType,
		Ratio, RelayChainBlockNumberProvider, Runtime, Scheduler, Session, SessionManager, SevenDays, System,
		Timestamp, TipPerWeightStep, TokenSymbol, Tokens, TransactionPayment, TransactionPaymentPalletId,
		TreasuryPalletId, Utility, Vesting, XTokens, XcmInterface, EVM, NFT,
	};
	pub use primitives::TradingPair;
	pub use runtime_common::{calculate_asset_ratio, cent, dollar, millicent, KAR, KSM, KUSD, LKSM};
	pub use sp_runtime::traits::AccountIdConversion;
	use sp_runtime::Percent;
	pub use xcm_executor::XcmExecutor;

	parameter_types! {
		pub EnabledTradingPairs: Vec<TradingPair> = vec![
			TradingPair::from_currency_ids(USD_CURRENCY, NATIVE_CURRENCY).unwrap(),
			TradingPair::from_currency_ids(USD_CURRENCY, RELAY_CHAIN_CURRENCY).unwrap(),
			TradingPair::from_currency_ids(USD_CURRENCY, LIQUID_CURRENCY).unwrap(),
			TradingPair::from_currency_ids(RELAY_CHAIN_CURRENCY, NATIVE_CURRENCY).unwrap(),
		];
		pub TreasuryAccount: AccountId = TreasuryPalletId::get().into_account();
	}

	pub const NATIVE_CURRENCY: CurrencyId = KAR;
	pub const LIQUID_CURRENCY: CurrencyId = LKSM;
	pub const RELAY_CHAIN_CURRENCY: CurrencyId = KSM;
	pub const USD_CURRENCY: CurrencyId = KUSD;
	pub const LPTOKEN: CurrencyId = CurrencyId::DexShare(
		primitives::DexShare::Token(TokenSymbol::KUSD),
		primitives::DexShare::Token(TokenSymbol::KSM),
	);
	pub const NATIVE_TOKEN_SYMBOL: TokenSymbol = TokenSymbol::KAR;
	pub type Trader = FixedRateOfFungible<KsmPerSecond, ()>;
	pub type PeriodTrader =
		module_transaction_payment::TransactionFeePoolTrader<Runtime, CurrencyIdConvert, KarPerSecondAsBased, ()>;
	pub const ALTERNATIVE_SURPLUS: Percent = AlternativeFeeSurplus::get();
}

#[cfg(feature = "with-acala-runtime")]
pub use acala_imports::*;
#[cfg(feature = "with-acala-runtime")]
mod acala_imports {
	pub use acala_runtime::xcm_config::*;
	use acala_runtime::AlternativeFeeSurplus;
	pub use acala_runtime::{
		create_x2_parachain_multilocation, get_all_module_accounts, AcalaFoundationAccounts, AcalaOracle, AccountId,
		AssetRegistry, AuctionManager, Authority, AuthoritysOriginId, Balance, Balances, BlockNumber, BondingDuration,
		Call, CdpEngine, CdpTreasury, CreateClassDeposit, CreateTokenDeposit, Currencies, CurrencyId,
		DataDepositPerByte, DefaultExchangeRate, Dex, EmergencyShutdown, Event, EvmAccounts, ExistentialDeposits,
		FinancialCouncil, Get, GetNativeCurrencyId, Homa, Honzon, IdleScheduler, Loans, MaxTipsOfPriority,
		MinimumDebitValue, MultiLocation, NativeTokenExistentialDeposit, NetworkId, NftPalletId, OneDay, Origin,
		OriginCaller, ParachainAccount, ParachainInfo, ParachainSystem, PolkadotXcm, Proxy, ProxyType, Ratio,
		RelayChainBlockNumberProvider, Runtime, Scheduler, Session, SessionManager, SevenDays, System, Timestamp,
		TipPerWeightStep, TokenSymbol, Tokens, TransactionPayment, TransactionPaymentPalletId, TreasuryPalletId,
		Utility, Vesting, XTokens, XcmInterface, EVM, LCDOT, NFT,
	};
	pub use frame_support::parameter_types;
	pub use primitives::TradingPair;
	pub use runtime_common::{cent, dollar, millicent, ACA, AUSD, DOT, LDOT};
	pub use sp_runtime::traits::AccountIdConversion;
	use sp_runtime::Percent;
	pub use xcm_executor::XcmExecutor;

	parameter_types! {
		pub EnabledTradingPairs: Vec<TradingPair> = vec![
			TradingPair::from_currency_ids(USD_CURRENCY, NATIVE_CURRENCY).unwrap(),
			TradingPair::from_currency_ids(USD_CURRENCY, RELAY_CHAIN_CURRENCY).unwrap(),
			TradingPair::from_currency_ids(USD_CURRENCY, LIQUID_CURRENCY).unwrap(),
			TradingPair::from_currency_ids(USD_CURRENCY, LCDOT).unwrap(),
			TradingPair::from_currency_ids(RELAY_CHAIN_CURRENCY, NATIVE_CURRENCY).unwrap(),
			TradingPair::from_currency_ids(RELAY_CHAIN_CURRENCY, LCDOT).unwrap(),
		];
		pub TreasuryAccount: AccountId = TreasuryPalletId::get().into_account();
	}

	pub const NATIVE_CURRENCY: CurrencyId = ACA;
	pub const LIQUID_CURRENCY: CurrencyId = LDOT;
	pub const RELAY_CHAIN_CURRENCY: CurrencyId = DOT;
	pub const USD_CURRENCY: CurrencyId = AUSD;
	pub const LPTOKEN: CurrencyId = CurrencyId::DexShare(
		primitives::DexShare::Token(TokenSymbol::AUSD),
		primitives::DexShare::Token(TokenSymbol::DOT),
	);
	pub const NATIVE_TOKEN_SYMBOL: TokenSymbol = TokenSymbol::ACA;
	pub type Trader = FixedRateOfFungible<DotPerSecond, ()>;
	pub type PeriodTrader =
		module_transaction_payment::TransactionFeePoolTrader<Runtime, CurrencyIdConvert, AcaPerSecondAsBased, ()>;
	pub const ALTERNATIVE_SURPLUS: Percent = AlternativeFeeSurplus::get();
}

const ORACLE1: [u8; 32] = [0u8; 32];
const ORACLE2: [u8; 32] = [1u8; 32];
const ORACLE3: [u8; 32] = [2u8; 32];
const ORACLE4: [u8; 32] = [3u8; 32];
const ORACLE5: [u8; 32] = [4u8; 32];

pub const ALICE: [u8; 32] = [4u8; 32];
pub const BOB: [u8; 32] = [5u8; 32];
pub const CHARLIE: [u8; 32] = [6u8; 32];
#[allow(dead_code)]
pub const DAVE: [u8; 32] = [7u8; 32];

pub const INIT_TIMESTAMP: u64 = 30_000;
pub const BLOCK_TIME: u64 = 1000;

pub fn run_to_block(n: u32) {
	while System::block_number() < n {
		Scheduler::on_finalize(System::block_number());
		System::set_block_number(System::block_number() + 1);
		Timestamp::set_timestamp((System::block_number() as u64 * BLOCK_TIME) + INIT_TIMESTAMP);
		CdpEngine::on_initialize(System::block_number());
		Scheduler::on_initialize(System::block_number());
		Scheduler::on_initialize(System::block_number());
		Session::on_initialize(System::block_number());
		SessionManager::on_initialize(System::block_number());
		IdleScheduler::on_idle(System::block_number(), u64::MAX);
	}
}

pub fn set_relaychain_block_number(number: BlockNumber) {
	ParachainSystem::on_initialize(number);

	let (relay_storage_root, proof) = RelayStateSproofBuilder::default().into_state_root_and_proof();

	assert_ok!(ParachainSystem::set_validation_data(
		Origin::none(),
		cumulus_primitives_parachain_inherent::ParachainInherentData {
			validation_data: cumulus_primitives_core::PersistedValidationData {
				parent_head: Default::default(),
				relay_parent_number: number,
				relay_parent_storage_root: relay_storage_root,
				max_pov_size: Default::default(),
			},
			relay_chain_state: proof,
			downward_messages: Default::default(),
			horizontal_messages: Default::default(),
		}
	));
}

pub struct ExtBuilder {
	balances: Vec<(AccountId, CurrencyId, Balance)>,
	parachain_id: u32,
}

impl Default for ExtBuilder {
	fn default() -> Self {
		Self {
			balances: vec![],
			parachain_id: 2000,
		}
	}
}

impl ExtBuilder {
	pub fn balances(mut self, balances: Vec<(AccountId, CurrencyId, Balance)>) -> Self {
		self.balances = balances;
		self
	}

	#[allow(dead_code)]
	pub fn parachain_id(mut self, parachain_id: u32) -> Self {
		self.parachain_id = parachain_id;
		self
	}

	pub fn build(self) -> sp_io::TestExternalities {
		let evm_genesis_accounts = evm_genesis(vec![]);

		let mut t = frame_system::GenesisConfig::default()
			.build_storage::<Runtime>()
			.unwrap();

		let native_currency_id = GetNativeCurrencyId::get();
		let existential_deposit = NativeTokenExistentialDeposit::get();
		let initial_enabled_trading_pairs = EnabledTradingPairs::get();

		#[cfg(feature = "with-mandala-runtime")]
		GenesisBuild::<Runtime>::assimilate_storage(
			&ecosystem_renvm_bridge::GenesisConfig {
				ren_vm_public_key: hex_literal::hex!["4b939fc8ade87cb50b78987b1dda927460dc456a"],
			},
			&mut t,
		)
		.unwrap();

		module_dex::GenesisConfig::<Runtime> {
			initial_enabled_trading_pairs: initial_enabled_trading_pairs,
			initial_listing_trading_pairs: Default::default(),
			initial_added_liquidity_pools: vec![],
		}
		.assimilate_storage(&mut t)
		.unwrap();

		pallet_balances::GenesisConfig::<Runtime> {
			balances: self
				.balances
				.clone()
				.into_iter()
				.filter(|(_, currency_id, _)| *currency_id == native_currency_id)
				.map(|(account_id, _, initial_balance)| (account_id, initial_balance))
				.chain(
					get_all_module_accounts()
						.iter()
						.map(|x| (x.clone(), existential_deposit)),
				)
				.collect::<Vec<_>>(),
		}
		.assimilate_storage(&mut t)
		.unwrap();

		orml_tokens::GenesisConfig::<Runtime> {
			balances: self
				.balances
				.into_iter()
				.filter(|(_, currency_id, _)| *currency_id != native_currency_id)
				.collect::<Vec<_>>(),
		}
		.assimilate_storage(&mut t)
		.unwrap();

		pallet_membership::GenesisConfig::<Runtime, pallet_membership::Instance5> {
			members: vec![
				AccountId::from(ORACLE1),
				AccountId::from(ORACLE2),
				AccountId::from(ORACLE3),
				AccountId::from(ORACLE4),
				AccountId::from(ORACLE5),
			],
			phantom: Default::default(),
		}
		.assimilate_storage(&mut t)
		.unwrap();

		module_evm::GenesisConfig::<Runtime> {
			accounts: evm_genesis_accounts,
		}
		.assimilate_storage(&mut t)
		.unwrap();

		module_session_manager::GenesisConfig::<Runtime> { session_duration: 10 }
			.assimilate_storage(&mut t)
			.unwrap();

		<parachain_info::GenesisConfig as GenesisBuild<Runtime>>::assimilate_storage(
			&parachain_info::GenesisConfig {
				parachain_id: self.parachain_id.into(),
			},
			&mut t,
		)
		.unwrap();

		<pallet_xcm::GenesisConfig as GenesisBuild<Runtime>>::assimilate_storage(
			&pallet_xcm::GenesisConfig {
				safe_xcm_version: Some(2),
			},
			&mut t,
		)
		.unwrap();

		let mut ext = sp_io::TestExternalities::new(t);
		ext.execute_with(|| System::set_block_number(1));
		ext
	}
}

pub fn set_oracle_price(prices: Vec<(CurrencyId, Price)>) {
	AcalaOracle::on_finalize(0);
	assert_ok!(AcalaOracle::feed_values(
		Origin::signed(AccountId::from(ORACLE1)),
		prices.clone(),
	));
	assert_ok!(AcalaOracle::feed_values(
		Origin::signed(AccountId::from(ORACLE2)),
		prices.clone(),
	));
	assert_ok!(AcalaOracle::feed_values(
		Origin::signed(AccountId::from(ORACLE3)),
		prices.clone(),
	));
	assert_ok!(AcalaOracle::feed_values(
		Origin::signed(AccountId::from(ORACLE4)),
		prices.clone(),
	));
	assert_ok!(AcalaOracle::feed_values(
		Origin::signed(AccountId::from(ORACLE5)),
		prices,
	));
}

pub fn alice_key() -> libsecp256k1::SecretKey {
	libsecp256k1::SecretKey::parse(&keccak_256(b"Alice")).unwrap()
}

pub fn bob_key() -> libsecp256k1::SecretKey {
	libsecp256k1::SecretKey::parse(&keccak_256(b"Bob")).unwrap()
}

pub fn alice() -> AccountId {
	let address = EvmAccounts::eth_address(&alice_key());
	let mut data = [0u8; 32];
	data[0..4].copy_from_slice(b"evm:");
	data[4..24].copy_from_slice(&address[..]);
	AccountId::from(Into::<[u8; 32]>::into(data))
}

pub fn bob() -> AccountId {
	let address = EvmAccounts::eth_address(&bob_key());
	let mut data = [0u8; 32];
	data[0..4].copy_from_slice(b"evm:");
	data[4..24].copy_from_slice(&address[..]);
	AccountId::from(Into::<[u8; 32]>::into(data))
}<|MERGE_RESOLUTION|>--- conflicted
+++ resolved
@@ -56,11 +56,7 @@
 		ParachainInfo, ParachainSystem, Proxy, ProxyType, Ratio, Runtime, Scheduler, Session, SessionKeys,
 		SessionManager, SevenDays, StableAsset, StableAssetPalletId, System, Timestamp, TipPerWeightStep, TokenSymbol,
 		Tokens, TransactionPayment, TransactionPaymentPalletId, TreasuryAccount, TreasuryPalletId, UncheckedExtrinsic,
-<<<<<<< HEAD
-		Utility, Vesting, XcmExecutor, XcmInterface, DAYS, EVM, NFT,
-=======
-		Utility, Vesting, XcmInterface, EVM, NFT,
->>>>>>> 5a8f381a
+		Utility, Vesting, XcmInterface, DAYS, EVM, NFT,
 	};
 	pub use runtime_common::{cent, dollar, millicent, ACA, AUSD, DOT, KSM, LDOT, LKSM};
 	pub use sp_runtime::traits::AccountIdConversion;
