--- conflicted
+++ resolved
@@ -113,12 +113,9 @@
 module-session-manager = { path = "../../modules/session-manager", default-features = false }
 module-relaychain = { path = "../../modules/relaychain", default-features = false, features = ["kusama"] }
 module-idle-scheduler = { path = "../../modules/idle-scheduler", default-features = false }
-<<<<<<< HEAD
 module-foreign-state-oracle = { path = "../../modules/foreign-state-oracle", default-features = false }
 module-account-tokenizer = { path = "../../modules/account-tokenizer", default-features = false }
-=======
 module-honzon-bridge = { path = "../../modules/honzon-bridge", default-features = false }
->>>>>>> 34ad2ca1
 nutsfinance-stable-asset = { version = "0.1.0", default-features = false, path = "../../ecosystem-modules/stable-asset/lib/stable-asset", package = "nutsfinance-stable-asset" }
 primitives = { package = "acala-primitives", path = "../../primitives", default-features = false }
 runtime-common = { path = "../common", default-features = false }
@@ -242,12 +239,9 @@
 	"module-session-manager/std",
 	"module-relaychain/std",
 	"module-idle-scheduler/std",
-<<<<<<< HEAD
 	"module-foreign-state-oracle/std",
 	"module-account-tokenizer/std",
-=======
 	"module-honzon-bridge/std",
->>>>>>> 34ad2ca1
 	"primitives/std",
 	"runtime-common/std",
 
