// This file is part of Acala.

// Copyright (C) 2020-2021 Acala Foundation.
// SPDX-License-Identifier: GPL-3.0-or-later WITH Classpath-exception-2.0

// This program is free software: you can redistribute it and/or modify
// it under the terms of the GNU General Public License as published by
// the Free Software Foundation, either version 3 of the License, or
// (at your option) any later version.

// This program is distributed in the hope that it will be useful,
// but WITHOUT ANY WARRANTY; without even the implied warranty of
// MERCHANTABILITY or FITNESS FOR A PARTICULAR PURPOSE. See the
// GNU General Public License for more details.

// You should have received a copy of the GNU General Public License
// along with this program. If not, see <https://www.gnu.org/licenses/>.

//! The Dev runtime. This can be compiled with `#[no_std]`, ready for Wasm.

#![cfg_attr(not(feature = "std"), no_std)]
// `construct_runtime!` does a lot of recursion and requires us to increase the limit to 256.
#![recursion_limit = "256"]
// The `large_enum_variant` warning originates from `construct_runtime` macro.
#![allow(clippy::large_enum_variant)]
#![allow(clippy::unnecessary_mut_passed)]
#![allow(clippy::or_fun_call)]
#![allow(clippy::from_over_into)]
#![allow(clippy::upper_case_acronyms)]

// Make the WASM binary available.
#[cfg(feature = "std")]
include!(concat!(env!("OUT_DIR"), "/wasm_binary.rs"));

use codec::{Decode, Encode};
use sp_api::impl_runtime_apis;
use sp_consensus_aura::sr25519::AuthorityId as AuraId;
use sp_core::{crypto::KeyTypeId, OpaqueMetadata, H160};
use sp_runtime::{
	create_runtime_str, generic, impl_opaque_keys,
	traits::{
		AccountIdConversion, AccountIdLookup, BadOrigin, BlakeTwo256, Block as BlockT, Convert, SaturatedConversion,
		StaticLookup, Zero,
	},
	transaction_validity::{TransactionSource, TransactionValidity},
	ApplyExtrinsicResult, DispatchResult, FixedPointNumber,
};
use sp_std::prelude::*;
#[cfg(feature = "std")]
use sp_version::NativeVersion;
use sp_version::RuntimeVersion;

use frame_system::{EnsureRoot, RawOrigin};
use module_currencies::BasicCurrencyAdapter;
use module_evm::{CallInfo, CreateInfo};
use module_evm_accounts::EvmAddressMapping;
use module_evm_manager::EvmCurrencyIdMapping;
use module_transaction_payment::{Multiplier, TargetedFeeAdjustment};
use orml_traits::{
	create_median_value_data_provider, parameter_type_with_key, DataFeeder, DataProviderExtended, MultiCurrency,
};
use pallet_transaction_payment::RuntimeDispatchInfo;

pub use cumulus_primitives_core::ParaId;
pub use orml_xcm_support::{IsNativeConcrete, MultiCurrencyAdapter, MultiNativeAsset};
use pallet_xcm::XcmPassthrough;
pub use polkadot_parachain::primitives::Sibling;
pub use xcm::v0::{
	Error as XcmError,
	Junction::{self, AccountId32, GeneralKey, Parachain, Parent},
	MultiAsset,
	MultiLocation::{self, X1, X2, X3},
	NetworkId, Xcm,
};

pub use xcm_builder::{
	AccountId32Aliases, AllowTopLevelPaidExecutionFrom, AllowUnpaidExecutionFrom, EnsureXcmOrigin,
	FixedRateOfConcreteFungible, FixedWeightBounds, IsConcrete, LocationInverter, NativeAsset, ParentAsSuperuser,
	ParentIsDefault, RelayChainAsNative, SiblingParachainAsNative, SiblingParachainConvertsVia,
	SignedAccountId32AsNative, SignedToAccountId32, SovereignSignedViaLocation, TakeRevenue, TakeWeightCredit,
};
pub use xcm_executor::{traits::WeightTrader, Assets, Config, XcmExecutor};

/// Weights for pallets used in the runtime.
mod weights;

pub use frame_support::{
	construct_runtime, log, parameter_types,
	traits::{
		Contains, ContainsLengthBound, Currency as PalletCurrency, EnsureOrigin, Everything, Get, Imbalance,
		InstanceFilter, IsSubType, IsType, KeyOwnerProofSystem, LockIdentifier, OnUnbalanced, Randomness,
		SortedMembers, U128CurrencyToVote,
	},
	weights::{constants::RocksDbWeight, IdentityFee, Weight},
	PalletId, RuntimeDebug, StorageValue,
};

pub use pallet_staking::StakerStatus;
pub use pallet_timestamp::Call as TimestampCall;
#[cfg(any(feature = "std", test))]
pub use sp_runtime::BuildStorage;
pub use sp_runtime::{Perbill, Percent, Permill, Perquintill};

pub use authority::AuthorityConfigImpl;
pub use constants::{fee::*, time::*};
pub use primitives::{
	evm::EstimateResourcesRequest, AccountId, AccountIndex, Amount, AuctionId, AuthoritysOriginId, Balance,
	BlockNumber, CurrencyId, DataProviderId, EraIndex, Hash, Moment, Nonce, ReserveIdentifier, Share, Signature,
	TokenSymbol, TradingPair,
};
pub use runtime_common::{
	cent, dollar, microcent, millicent, CurveFeeModel, EnsureRootOrAllGeneralCouncil,
	EnsureRootOrAllTechnicalCommittee, EnsureRootOrHalfFinancialCouncil, EnsureRootOrHalfGeneralCouncil,
	EnsureRootOrHalfHomaCouncil, EnsureRootOrOneThirdsTechnicalCommittee, EnsureRootOrThreeFourthsGeneralCouncil,
	EnsureRootOrTwoThirdsGeneralCouncil, EnsureRootOrTwoThirdsTechnicalCommittee, ExchangeRate,
	FinancialCouncilInstance, FinancialCouncilMembershipInstance, GasToWeight, GeneralCouncilInstance,
	GeneralCouncilMembershipInstance, HomaCouncilInstance, HomaCouncilMembershipInstance,
	OperatorMembershipInstanceAcala, OperatorMembershipInstanceBand, Price, ProxyType, Rate, Ratio,
	RelaychainBlockNumberProvider, RelaychainSubAccountId, RuntimeBlockLength, RuntimeBlockWeights,
	SystemContractsFilter, TechnicalCommitteeInstance, TechnicalCommitteeMembershipInstance, TimeStampedPrice, BNC,
	KAR, KSM, KUSD, LKSM, RENBTC,
};

mod authority;
mod benchmarking;
pub mod constants;

/// This runtime version.
#[sp_version::runtime_version]
pub const VERSION: RuntimeVersion = RuntimeVersion {
	spec_name: create_runtime_str!("karura"),
	impl_name: create_runtime_str!("karura"),
	authoring_version: 1,
	spec_version: 1009,
	impl_version: 0,
	apis: RUNTIME_API_VERSIONS,
	transaction_version: 1,
};

/// The version infromation used to identify this runtime when compiled
/// natively.
#[cfg(feature = "std")]
pub fn native_version() -> NativeVersion {
	NativeVersion {
		runtime_version: VERSION,
		can_author_with: Default::default(),
	}
}

impl_opaque_keys! {
	pub struct SessionKeys {
		pub aura: Aura,
	}
}

// Pallet accounts of runtime
parameter_types! {
	pub const TreasuryPalletId: PalletId = PalletId(*b"aca/trsy");
	pub const LoansPalletId: PalletId = PalletId(*b"aca/loan");
	pub const DEXPalletId: PalletId = PalletId(*b"aca/dexm");
	pub const CDPTreasuryPalletId: PalletId = PalletId(*b"aca/cdpt");
	pub const HonzonTreasuryPalletId: PalletId = PalletId(*b"aca/hztr");
	pub const HomaTreasuryPalletId: PalletId = PalletId(*b"aca/hmtr");
	pub const IncentivesPalletId: PalletId = PalletId(*b"aca/inct");
	pub const CollatorPotId: PalletId = PalletId(*b"aca/cpot");
	// Treasury reserve
	pub const TreasuryReservePalletId: PalletId = PalletId(*b"aca/reve");
	pub const NftPalletId: PalletId = PalletId(*b"aca/aNFT");
	// Vault all unrleased native token.
	pub UnreleasedNativeVaultAccountId: AccountId = PalletId(*b"aca/urls").into_account();
}

pub fn get_all_module_accounts() -> Vec<AccountId> {
	vec![
		LoansPalletId::get().into_account(),
		CDPTreasuryPalletId::get().into_account(),
		CollatorPotId::get().into_account(),
		DEXPalletId::get().into_account(),
		HomaTreasuryPalletId::get().into_account(),
		HonzonTreasuryPalletId::get().into_account(),
		IncentivesPalletId::get().into_account(),
		TreasuryPalletId::get().into_account(),
		TreasuryReservePalletId::get().into_account(),
		ZeroAccountId::get(),
		UnreleasedNativeVaultAccountId::get(),
	]
}

parameter_types! {
	pub const BlockHashCount: BlockNumber = 1200; // mortal tx can be valid up to 4 hour after signing
	pub const Version: RuntimeVersion = VERSION;
	pub const SS58Prefix: u8 = 8; // Ss58AddressFormat::KaruraAccount
}

pub struct BaseCallFilter;
impl Contains<Call> for BaseCallFilter {
	fn contains(call: &Call) -> bool {
		let is_core_call = matches!(call, Call::System(_) | Call::Timestamp(_) | Call::ParachainSystem(_));
		if is_core_call {
			// always allow core call
			return true;
		}

		let is_paused = module_transaction_pause::PausedTransactionFilter::<Runtime>::contains(call);
		if is_paused {
			// no paused call
			return false;
		}

		let is_evm = matches!(
			call,
			Call::EVM(_) | Call::EvmAccounts(_) // EvmBridge / EvmManager does not have call
		);
		if is_evm {
			// no evm call
			return false;
		}

		true
	}
}

impl frame_system::Config for Runtime {
	type AccountId = AccountId;
	type Call = Call;
	type Lookup = (AccountIdLookup<AccountId, AccountIndex>, EvmAccounts);
	type Index = Nonce;
	type BlockNumber = BlockNumber;
	type Hash = Hash;
	type Hashing = BlakeTwo256;
	type Header = generic::Header<BlockNumber, BlakeTwo256>;
	type Event = Event;
	type Origin = Origin;
	type BlockHashCount = BlockHashCount;
	type BlockWeights = RuntimeBlockWeights;
	type BlockLength = RuntimeBlockLength;
	type Version = Version;
	type PalletInfo = PalletInfo;
	type AccountData = pallet_balances::AccountData<Balance>;
	type OnNewAccount = ();
	type OnKilledAccount = (
		module_evm::CallKillAccount<Runtime>,
		module_evm_accounts::CallKillAccount<Runtime>,
	);
	type DbWeight = RocksDbWeight;
	type BaseCallFilter = BaseCallFilter;
	type SystemWeightInfo = ();
	type SS58Prefix = SS58Prefix;
	type OnSetCode = cumulus_pallet_parachain_system::ParachainSetCode<Self>;
}

impl pallet_aura::Config for Runtime {
	type AuthorityId = AuraId;
	type DisabledValidators = ();
}

parameter_types! {
	pub const UncleGenerations: u32 = 0;
}

impl pallet_authorship::Config for Runtime {
	type FindAuthor = pallet_session::FindAccountFromAuthorIndex<Self, Aura>;
	type UncleGenerations = UncleGenerations;
	type FilterUncle = ();
	type EventHandler = CollatorSelection;
}

parameter_types! {
	pub const DisabledValidatorsThreshold: Perbill = Perbill::from_percent(33);
	pub const Period: u32 = 6 * HOURS; // TODO: delete this
}

impl pallet_session::Config for Runtime {
	type Event = Event;
	type ValidatorId = <Self as frame_system::Config>::AccountId;
	// we don't have stash and controller, thus we don't need the convert as well.
	type ValidatorIdOf = module_collator_selection::IdentityCollator;
	type ShouldEndSession = SessionManager;
	type NextSessionRotation = SessionManager;
	type SessionManager = CollatorSelection;
	// Essentially just Aura, but lets be pedantic.
	type SessionHandler = <SessionKeys as sp_runtime::traits::OpaqueKeys>::KeyTypeIdProviders;
	type Keys = SessionKeys;
	type DisabledValidatorsThreshold = DisabledValidatorsThreshold;
	type WeightInfo = ();
}

parameter_types! {
	pub const MinCandidates: u32 = 4;
	pub const MaxCandidates: u32 = 50;
	pub const MaxInvulnerables: u32 = 10;
	pub const KickPenaltySessionLength: u32 = 8;
	pub const CollatorKickThreshold: Permill = Permill::from_percent(85);
}

impl module_collator_selection::Config for Runtime {
	type Event = Event;
	type Currency = Balances;
	type ValidatorSet = Session;
	type UpdateOrigin = EnsureRootOrHalfGeneralCouncil;
	type PotId = CollatorPotId;
	type MinCandidates = MinCandidates;
	type MaxCandidates = MaxCandidates;
	type MaxInvulnerables = MaxInvulnerables;
	type KickPenaltySessionLength = KickPenaltySessionLength;
	type CollatorKickThreshold = CollatorKickThreshold;
	type WeightInfo = weights::module_collator_selection::WeightInfo<Runtime>;
}

parameter_types! {
	pub const MinimumPeriod: u64 = SLOT_DURATION / 2;
}

impl pallet_timestamp::Config for Runtime {
	/// A timestamp: milliseconds since the unix epoch.
	type Moment = Moment;
	type OnTimestampSet = ();
	type MinimumPeriod = MinimumPeriod;
	type WeightInfo = ();
}

parameter_types! {
	pub NativeTokenExistentialDeposit: Balance = 10 * cent(KAR);	// 0.1 KAR
	// For weight estimation, we assume that the most locks on an individual account will be 50.
	// This number may need to be adjusted in the future if this assumption no longer holds true.
	pub const MaxLocks: u32 = 50;
	pub const MaxReserves: u32 = ReserveIdentifier::Count as u32;
}

impl pallet_balances::Config for Runtime {
	type Balance = Balance;
	type DustRemoval = Treasury;
	type Event = Event;
	type ExistentialDeposit = NativeTokenExistentialDeposit;
	type AccountStore = frame_system::Pallet<Runtime>;
	type MaxLocks = MaxLocks;
	type MaxReserves = MaxReserves;
	type ReserveIdentifier = ReserveIdentifier;
	type WeightInfo = ();
}

parameter_types! {
	pub TransactionByteFee: Balance = millicent(KAR);
	/// The portion of the `NORMAL_DISPATCH_RATIO` that we adjust the fees with. Blocks filled less
	/// than this will decrease the weight and more will increase.
	pub const TargetBlockFullness: Perquintill = Perquintill::from_percent(25);
	/// The adjustment variable of the runtime. Higher values will cause `TargetBlockFullness` to
	/// change the fees more rapidly.
	pub AdjustmentVariable: Multiplier = Multiplier::saturating_from_rational(3, 100_000);
	/// Minimum amount of the multiplier. This value cannot be too low. A test case should ensure
	/// that combined with `AdjustmentVariable`, we can recover from the minimum.
	/// See `multiplier_can_grow_from_zero`.
	pub MinimumMultiplier: Multiplier = Multiplier::saturating_from_rational(1, 1_000_000u128);
}

pub type SlowAdjustingFeeUpdate<R> =
	TargetedFeeAdjustment<R, TargetBlockFullness, AdjustmentVariable, MinimumMultiplier>;

impl pallet_sudo::Config for Runtime {
	type Event = Event;
	type Call = Call;
}

parameter_types! {
	pub const GeneralCouncilMotionDuration: BlockNumber = 3 * DAYS;
	pub const GeneralCouncilMaxProposals: u32 = 20;
	pub const GeneralCouncilMaxMembers: u32 = 30;
}

impl pallet_collective::Config<GeneralCouncilInstance> for Runtime {
	type Origin = Origin;
	type Proposal = Call;
	type Event = Event;
	type MotionDuration = GeneralCouncilMotionDuration;
	type MaxProposals = GeneralCouncilMaxProposals;
	type MaxMembers = GeneralCouncilMaxMembers;
	type DefaultVote = pallet_collective::PrimeDefaultVote;
	type WeightInfo = ();
}

impl pallet_membership::Config<GeneralCouncilMembershipInstance> for Runtime {
	type Event = Event;
	type AddOrigin = EnsureRootOrThreeFourthsGeneralCouncil;
	type RemoveOrigin = EnsureRootOrThreeFourthsGeneralCouncil;
	type SwapOrigin = EnsureRootOrThreeFourthsGeneralCouncil;
	type ResetOrigin = EnsureRootOrThreeFourthsGeneralCouncil;
	type PrimeOrigin = EnsureRootOrThreeFourthsGeneralCouncil;
	type MembershipInitialized = GeneralCouncil;
	type MembershipChanged = GeneralCouncil;
	type MaxMembers = GeneralCouncilMaxMembers;
	type WeightInfo = ();
}

parameter_types! {
	pub const FinancialCouncilMotionDuration: BlockNumber = 3 * DAYS;
	pub const FinancialCouncilMaxProposals: u32 = 20;
	pub const FinancialCouncilMaxMembers: u32 = 30;
}

impl pallet_collective::Config<FinancialCouncilInstance> for Runtime {
	type Origin = Origin;
	type Proposal = Call;
	type Event = Event;
	type MotionDuration = FinancialCouncilMotionDuration;
	type MaxProposals = FinancialCouncilMaxProposals;
	type MaxMembers = FinancialCouncilMaxMembers;
	type DefaultVote = pallet_collective::PrimeDefaultVote;
	type WeightInfo = ();
}

impl pallet_membership::Config<FinancialCouncilMembershipInstance> for Runtime {
	type Event = Event;
	type AddOrigin = EnsureRootOrTwoThirdsGeneralCouncil;
	type RemoveOrigin = EnsureRootOrTwoThirdsGeneralCouncil;
	type SwapOrigin = EnsureRootOrTwoThirdsGeneralCouncil;
	type ResetOrigin = EnsureRootOrTwoThirdsGeneralCouncil;
	type PrimeOrigin = EnsureRootOrTwoThirdsGeneralCouncil;
	type MembershipInitialized = FinancialCouncil;
	type MembershipChanged = FinancialCouncil;
	type MaxMembers = FinancialCouncilMaxMembers;
	type WeightInfo = ();
}

parameter_types! {
	pub const HomaCouncilMotionDuration: BlockNumber = 3 * DAYS;
	pub const HomaCouncilMaxProposals: u32 = 20;
	pub const HomaCouncilMaxMembers: u32 = 30;
}

impl pallet_collective::Config<HomaCouncilInstance> for Runtime {
	type Origin = Origin;
	type Proposal = Call;
	type Event = Event;
	type MotionDuration = HomaCouncilMotionDuration;
	type MaxProposals = HomaCouncilMaxProposals;
	type MaxMembers = HomaCouncilMaxMembers;
	type DefaultVote = pallet_collective::PrimeDefaultVote;
	type WeightInfo = ();
}

impl pallet_membership::Config<HomaCouncilMembershipInstance> for Runtime {
	type Event = Event;
	type AddOrigin = EnsureRootOrTwoThirdsGeneralCouncil;
	type RemoveOrigin = EnsureRootOrTwoThirdsGeneralCouncil;
	type SwapOrigin = EnsureRootOrTwoThirdsGeneralCouncil;
	type ResetOrigin = EnsureRootOrTwoThirdsGeneralCouncil;
	type PrimeOrigin = EnsureRootOrTwoThirdsGeneralCouncil;
	type MembershipInitialized = HomaCouncil;
	type MembershipChanged = HomaCouncil;
	type MaxMembers = HomaCouncilMaxMembers;
	type WeightInfo = ();
}

parameter_types! {
	pub const TechnicalCommitteeMotionDuration: BlockNumber = 3 * DAYS;
	pub const TechnicalCommitteeMaxProposals: u32 = 20;
	pub const TechnicalCouncilMaxMembers: u32 = 30;
}

impl pallet_collective::Config<TechnicalCommitteeInstance> for Runtime {
	type Origin = Origin;
	type Proposal = Call;
	type Event = Event;
	type MotionDuration = TechnicalCommitteeMotionDuration;
	type MaxProposals = TechnicalCommitteeMaxProposals;
	type MaxMembers = TechnicalCouncilMaxMembers;
	type DefaultVote = pallet_collective::PrimeDefaultVote;
	type WeightInfo = ();
}

impl pallet_membership::Config<TechnicalCommitteeMembershipInstance> for Runtime {
	type Event = Event;
	type AddOrigin = EnsureRootOrTwoThirdsGeneralCouncil;
	type RemoveOrigin = EnsureRootOrTwoThirdsGeneralCouncil;
	type SwapOrigin = EnsureRootOrTwoThirdsGeneralCouncil;
	type ResetOrigin = EnsureRootOrTwoThirdsGeneralCouncil;
	type PrimeOrigin = EnsureRootOrTwoThirdsGeneralCouncil;
	type MembershipInitialized = TechnicalCommittee;
	type MembershipChanged = TechnicalCommittee;
	type MaxMembers = TechnicalCouncilMaxMembers;
	type WeightInfo = ();
}

parameter_types! {
	pub const OracleMaxMembers: u32 = 50;
}

impl pallet_membership::Config<OperatorMembershipInstanceAcala> for Runtime {
	type Event = Event;
	type AddOrigin = EnsureRootOrTwoThirdsGeneralCouncil;
	type RemoveOrigin = EnsureRootOrTwoThirdsGeneralCouncil;
	type SwapOrigin = EnsureRootOrTwoThirdsGeneralCouncil;
	type ResetOrigin = EnsureRootOrTwoThirdsGeneralCouncil;
	type PrimeOrigin = EnsureRootOrTwoThirdsGeneralCouncil;
	type MembershipInitialized = ();
	type MembershipChanged = AcalaOracle;
	type MaxMembers = OracleMaxMembers;
	type WeightInfo = ();
}

impl pallet_utility::Config for Runtime {
	type Event = Event;
	type Call = Call;
	type WeightInfo = ();
}

parameter_types! {
	pub MultisigDepositBase: Balance = deposit(1, 88);
	pub MultisigDepositFactor: Balance = deposit(0, 32);
	pub const MaxSignatories: u16 = 100;
}

impl pallet_multisig::Config for Runtime {
	type Event = Event;
	type Call = Call;
	type Currency = Balances;
	type DepositBase = MultisigDepositBase;
	type DepositFactor = MultisigDepositFactor;
	type MaxSignatories = MaxSignatories;
	type WeightInfo = ();
}

pub struct GeneralCouncilProvider;
impl SortedMembers<AccountId> for GeneralCouncilProvider {
	fn contains(who: &AccountId) -> bool {
		GeneralCouncil::is_member(who)
	}

	fn sorted_members() -> Vec<AccountId> {
		GeneralCouncil::members()
	}

	#[cfg(feature = "runtime-benchmarks")]
	fn add(_: &AccountId) {
		unimplemented!()
	}
}

impl ContainsLengthBound for GeneralCouncilProvider {
	fn max_len() -> usize {
		GeneralCouncilMaxMembers::get() as usize
	}
	fn min_len() -> usize {
		0
	}
}

parameter_types! {
	pub const ProposalBond: Permill = Permill::from_percent(5);
	pub ProposalBondMinimum: Balance = 5 * dollar(KAR);
	pub const SpendPeriod: BlockNumber = 7 * DAYS;
	pub const Burn: Permill = Permill::from_percent(0);

	pub const TipCountdown: BlockNumber = DAYS;
	pub const TipFindersFee: Percent = Percent::from_percent(5);
	pub TipReportDepositBase: Balance = deposit(1, 0);
	pub BountyDepositBase: Balance = deposit(1, 0);
	pub const BountyDepositPayoutDelay: BlockNumber = 4 * DAYS;
	pub const BountyUpdatePeriod: BlockNumber = 35 * DAYS;
	pub const BountyCuratorDeposit: Permill = Permill::from_percent(50);
	pub BountyValueMinimum: Balance = 5 * dollar(KAR);
	pub DataDepositPerByte: Balance = deposit(0, 1);
	pub const MaximumReasonLength: u32 = 8192;
	pub const MaxApprovals: u32 = 30;

	pub const SevenDays: BlockNumber = 7 * DAYS;
	pub const OneDay: BlockNumber = DAYS;
}

impl pallet_treasury::Config for Runtime {
	type PalletId = TreasuryPalletId;
	type Currency = Balances;
	type ApproveOrigin = EnsureRootOrHalfGeneralCouncil;
	type RejectOrigin = EnsureRootOrHalfGeneralCouncil;
	type Event = Event;
	type OnSlash = Treasury;
	type ProposalBond = ProposalBond;
	type ProposalBondMinimum = ProposalBondMinimum;
	type SpendPeriod = SpendPeriod;
	type Burn = Burn;
	type BurnDestination = ();
	type SpendFunds = Bounties;
	type WeightInfo = ();
	type MaxApprovals = MaxApprovals;
}

impl pallet_bounties::Config for Runtime {
	type Event = Event;
	type BountyDepositBase = BountyDepositBase;
	type BountyDepositPayoutDelay = BountyDepositPayoutDelay;
	type BountyUpdatePeriod = BountyUpdatePeriod;
	type BountyCuratorDeposit = BountyCuratorDeposit;
	type BountyValueMinimum = BountyValueMinimum;
	type DataDepositPerByte = DataDepositPerByte;
	type MaximumReasonLength = MaximumReasonLength;
	type WeightInfo = ();
}

impl pallet_tips::Config for Runtime {
	type Event = Event;
	type DataDepositPerByte = DataDepositPerByte;
	type MaximumReasonLength = MaximumReasonLength;
	type Tippers = GeneralCouncilProvider;
	type TipCountdown = TipCountdown;
	type TipFindersFee = TipFindersFee;
	type TipReportDepositBase = TipReportDepositBase;
	type WeightInfo = ();
}

parameter_types! {
	pub const LaunchPeriod: BlockNumber = 5 * DAYS;
	pub const VotingPeriod: BlockNumber = 5 * DAYS;
	pub const FastTrackVotingPeriod: BlockNumber = 3 * HOURS;
	pub MinimumDeposit: Balance = 100 * dollar(KAR);
	pub const EnactmentPeriod: BlockNumber = 2 * DAYS;
	pub const CooloffPeriod: BlockNumber = 7 * DAYS;
	pub PreimageByteDeposit: Balance = deposit(0, 1);
	pub const InstantAllowed: bool = true;
	pub const MaxVotes: u32 = 100;
	pub const MaxProposals: u32 = 100;
}

impl pallet_democracy::Config for Runtime {
	type Proposal = Call;
	type Event = Event;
	type Currency = Balances;
	type EnactmentPeriod = EnactmentPeriod;
	type LaunchPeriod = LaunchPeriod;
	type VotingPeriod = VotingPeriod;
	type MinimumDeposit = MinimumDeposit;
	/// A straight majority of the council can decide what their next motion is.
	type ExternalOrigin = EnsureRootOrHalfGeneralCouncil;
	/// A majority can have the next scheduled referendum be a straight majority-carries vote.
	type ExternalMajorityOrigin = EnsureRootOrHalfGeneralCouncil;
	/// A unanimous council can have the next scheduled referendum be a straight default-carries
	/// (NTB) vote.
	type ExternalDefaultOrigin = EnsureRootOrAllGeneralCouncil;
	/// Two thirds of the technical committee can have an ExternalMajority/ExternalDefault vote
	/// be tabled immediately and with a shorter voting/enactment period.
	type FastTrackOrigin = EnsureRootOrTwoThirdsTechnicalCommittee;
	type InstantOrigin = EnsureRootOrAllTechnicalCommittee;
	type InstantAllowed = InstantAllowed;
	type FastTrackVotingPeriod = FastTrackVotingPeriod;
	// To cancel a proposal which has been passed, 2/3 of the council must agree to it.
	type CancellationOrigin = EnsureRootOrTwoThirdsGeneralCouncil;
	type BlacklistOrigin = EnsureRoot<AccountId>;
	// To cancel a proposal before it has been passed, the technical committee must be unanimous or
	// Root must agree.
	type CancelProposalOrigin = EnsureRootOrAllTechnicalCommittee;
	// Any single technical committee member may veto a coming council proposal, however they can
	// only do it once and it lasts only for the cooloff period.
	type VetoOrigin = pallet_collective::EnsureMember<AccountId, TechnicalCommitteeInstance>;
	type CooloffPeriod = CooloffPeriod;
	type PreimageByteDeposit = PreimageByteDeposit;
	type OperationalPreimageOrigin = pallet_collective::EnsureMember<AccountId, GeneralCouncilInstance>;
	type Slash = Treasury;
	type Scheduler = Scheduler;
	type PalletsOrigin = OriginCaller;
	type MaxVotes = MaxVotes;
	//TODO: might need to weight for Karura
	type WeightInfo = pallet_democracy::weights::SubstrateWeight<Runtime>;
	type MaxProposals = MaxProposals;
}

impl orml_auction::Config for Runtime {
	type Event = Event;
	type Balance = Balance;
	type AuctionId = AuctionId;
	type Handler = AuctionManager;
	type WeightInfo = weights::orml_auction::WeightInfo<Runtime>;
}

impl orml_authority::Config for Runtime {
	type Event = Event;
	type Origin = Origin;
	type PalletsOrigin = OriginCaller;
	type Call = Call;
	type Scheduler = Scheduler;
	type AsOriginId = AuthoritysOriginId;
	type AuthorityConfig = AuthorityConfigImpl;
	type WeightInfo = weights::orml_authority::WeightInfo<Runtime>;
}

parameter_types! {
	pub const MinimumCount: u32 = 5;
	pub const ExpiresIn: Moment = 1000 * 60 * 60; // 1 hours
	pub ZeroAccountId: AccountId = AccountId::from([0u8; 32]);
	pub const MaxHasDispatchedSize: u32 = 20;
}

type AcalaDataProvider = orml_oracle::Instance1;
impl orml_oracle::Config<AcalaDataProvider> for Runtime {
	type Event = Event;
	type OnNewData = ();
	type CombineData = orml_oracle::DefaultCombineData<Runtime, MinimumCount, ExpiresIn, AcalaDataProvider>;
	type Time = Timestamp;
	type OracleKey = CurrencyId;
	type OracleValue = Price;
	type RootOperatorAccountId = ZeroAccountId;
	type Members = OperatorMembershipAcala;
	type MaxHasDispatchedSize = MaxHasDispatchedSize;
	type WeightInfo = ();
}

create_median_value_data_provider!(
	AggregatedDataProvider,
	CurrencyId,
	Price,
	TimeStampedPrice,
	[AcalaOracle]
);
// Aggregated data provider cannot feed.
impl DataFeeder<CurrencyId, Price, AccountId> for AggregatedDataProvider {
	fn feed_value(_: AccountId, _: CurrencyId, _: Price) -> DispatchResult {
		Err("Not supported".into())
	}
}

parameter_type_with_key! {
	pub ExistentialDeposits: |currency_id: CurrencyId| -> Balance {
		match currency_id {
			CurrencyId::Token(symbol) => match symbol {
				TokenSymbol::KUSD => cent(*currency_id),
				TokenSymbol::KSM => 10 * millicent(*currency_id),
				TokenSymbol::LKSM => 50 * millicent(*currency_id),
				TokenSymbol::BNC => 800 * millicent(*currency_id),  // 80BNC = 1KSM

				TokenSymbol::ACA |
				TokenSymbol::AUSD |
				TokenSymbol::DOT |
				TokenSymbol::LDOT |
				TokenSymbol::RENBTC |
				TokenSymbol::KAR |
				TokenSymbol::CASH => Balance::max_value() // unsupported
			},
			CurrencyId::DexShare(dex_share_0, _) => {
				let currency_id_0: CurrencyId = (*dex_share_0).into();

				// initial dex share amount is calculated based on currency_id_0,
				// use the ED of currency_id_0 as the ED of lp token.
				if currency_id_0 == GetNativeCurrencyId::get() {
					NativeTokenExistentialDeposit::get()
				} else if let CurrencyId::Erc20(_) = currency_id_0 {
					// LP token with erc20
					1
				} else {
					Self::get(&currency_id_0)
				}
			},
			CurrencyId::Erc20(_) => Balance::max_value(), // not handled by orml-tokens
			CurrencyId::ChainSafe(_) => Balance::max_value(), // TODO: update this before we enable ChainSafe bridge
			CurrencyId::StableAssetPoolToken(_) => Balance::max_value(), // TODO: update this before we enable StableAsset
		}
	};
}

pub struct DustRemovalWhitelist;
impl Contains<AccountId> for DustRemovalWhitelist {
	fn contains(a: &AccountId) -> bool {
		get_all_module_accounts().contains(a)
	}
}

parameter_types! {
	pub KaruraTreasuryAccount: AccountId = TreasuryPalletId::get().into_account();
}

impl orml_tokens::Config for Runtime {
	type Event = Event;
	type Balance = Balance;
	type Amount = Amount;
	type CurrencyId = CurrencyId;
	type WeightInfo = weights::orml_tokens::WeightInfo<Runtime>;
	type ExistentialDeposits = ExistentialDeposits;
	type OnDust = orml_tokens::TransferDust<Runtime, KaruraTreasuryAccount>;
	type MaxLocks = MaxLocks;
	type DustRemovalWhitelist = DustRemovalWhitelist;
}

parameter_types! {
	pub StableCurrencyFixedPrice: Price = Price::saturating_from_rational(1, 1);
}

impl module_prices::Config for Runtime {
	type Event = Event;
	type Source = AggregatedDataProvider;
	type GetStableCurrencyId = GetStableCurrencyId;
	type StableCurrencyFixedPrice = StableCurrencyFixedPrice;
	type GetStakingCurrencyId = GetStakingCurrencyId;
	type GetLiquidCurrencyId = GetLiquidCurrencyId;
	type LockOrigin = EnsureRootOrTwoThirdsGeneralCouncil;
	type LiquidStakingExchangeRateProvider = module_homa_lite::LiquidExchangeProvider<Runtime>;
	type DEX = Dex;
	type Currency = Currencies;
	type CurrencyIdMapping = EvmCurrencyIdMapping<Runtime>;
	type WeightInfo = weights::module_prices::WeightInfo<Runtime>;
}

parameter_types! {
	pub const GetNativeCurrencyId: CurrencyId = KAR;
	pub const GetStableCurrencyId: CurrencyId = KUSD;
	pub const GetLiquidCurrencyId: CurrencyId = LKSM;
	pub const GetStakingCurrencyId: CurrencyId = KSM;
}

impl module_currencies::Config for Runtime {
	type Event = Event;
	type MultiCurrency = Tokens;
	type NativeCurrency = BasicCurrencyAdapter<Runtime, Balances, Amount, BlockNumber>;
	type GetNativeCurrencyId = GetNativeCurrencyId;
	type WeightInfo = weights::module_currencies::WeightInfo<Runtime>;
	type AddressMapping = EvmAddressMapping<Runtime>;
	type EVMBridge = EVMBridge;
}

parameter_types! {
	pub KaruraFoundationAccounts: Vec<AccountId> = vec![
		hex_literal::hex!["efd29d0d6e63911ae3727fc71506bc3365c5d3b39e3a1680c857b4457cf8afad"].into(),	// tij5W2NzmtxxAbwudwiZpif9ScmZfgFYdzrJWKYq6oNbSNH
		hex_literal::hex!["41dd2515ea11692c02306b68a2c6ff69b6606ebddaac40682789cfab300971c4"].into(),	// pndshZqDAC9GutDvv7LzhGhgWeGv5YX9puFA8xDidHXCyjd
		hex_literal::hex!["dad0a28c620ba73b51234b1b2ae35064d90ee847e2c37f9268294646c5af65eb"].into(),	// tFBV65Ts7wpQPxGM6PET9euNzp4pXdi9DVtgLZDJoFveR9F
		TreasuryPalletId::get().into_account(),
		TreasuryReservePalletId::get().into_account(),
	];
}

pub struct EnsureKaruraFoundation;
impl EnsureOrigin<Origin> for EnsureKaruraFoundation {
	type Success = AccountId;

	fn try_origin(o: Origin) -> Result<Self::Success, Origin> {
		Into::<Result<RawOrigin<AccountId>, Origin>>::into(o).and_then(|o| match o {
			RawOrigin::Signed(caller) => {
				if KaruraFoundationAccounts::get().contains(&caller) {
					Ok(caller)
				} else {
					Err(Origin::from(Some(caller)))
				}
			}
			r => Err(Origin::from(r)),
		})
	}

	#[cfg(feature = "runtime-benchmarks")]
	fn successful_origin() -> Origin {
		Origin::from(RawOrigin::Signed(Default::default()))
	}
}

parameter_types! {
	pub MinVestedTransfer: Balance = 0;
	pub const MaxVestingSchedules: u32 = 100;
}

impl orml_vesting::Config for Runtime {
	type Event = Event;
	type Currency = pallet_balances::Pallet<Runtime>;
	type MinVestedTransfer = MinVestedTransfer;
	type VestedTransferOrigin = EnsureKaruraFoundation;
	type WeightInfo = weights::orml_vesting::WeightInfo<Runtime>;
	type MaxVestingSchedules = MaxVestingSchedules;
	type BlockNumberProvider = RelaychainBlockNumberProvider<Runtime>;
}

parameter_types! {
	pub MaximumSchedulerWeight: Weight = Perbill::from_percent(10) * RuntimeBlockWeights::get().max_block;
	pub const MaxScheduledPerBlock: u32 = 10;
}

impl pallet_scheduler::Config for Runtime {
	type Event = Event;
	type Origin = Origin;
	type PalletsOrigin = OriginCaller;
	type Call = Call;
	type MaximumWeight = MaximumSchedulerWeight;
	type ScheduleOrigin = EnsureRoot<AccountId>;
	type MaxScheduledPerBlock = MaxScheduledPerBlock;
	type WeightInfo = ();
}

parameter_types! {
	pub MinimumIncrementSize: Rate = Rate::saturating_from_rational(2, 100);
	pub const AuctionTimeToClose: BlockNumber = 15 * MINUTES;
	pub const AuctionDurationSoftCap: BlockNumber = 2 * HOURS;
	pub DefaultSwapParitalPathList: Vec<Vec<CurrencyId>> = vec![
		vec![GetStableCurrencyId::get()],
	];
}

impl module_auction_manager::Config for Runtime {
	type Event = Event;
	type Currency = Currencies;
	type Auction = Auction;
	type MinimumIncrementSize = MinimumIncrementSize;
	type AuctionTimeToClose = AuctionTimeToClose;
	type AuctionDurationSoftCap = AuctionDurationSoftCap;
	type GetStableCurrencyId = GetStableCurrencyId;
	type CDPTreasury = CdpTreasury;
	type DEX = Dex;
	type PriceSource = module_prices::PriorityLockedPriceProvider<Runtime>;
	type UnsignedPriority = runtime_common::AuctionManagerUnsignedPriority;
	type EmergencyShutdown = EmergencyShutdown;
	type DefaultSwapParitalPathList = DefaultSwapParitalPathList;
	type WeightInfo = weights::module_auction_manager::WeightInfo<Runtime>;
}

impl module_loans::Config for Runtime {
	type Event = Event;
	type Convert = module_cdp_engine::DebitExchangeRateConvertor<Runtime>;
	type Currency = Currencies;
	type RiskManager = CdpEngine;
	type CDPTreasury = CdpTreasury;
	type PalletId = LoansPalletId;
	type OnUpdateLoan = module_incentives::OnUpdateLoan<Runtime>;
}

impl<LocalCall> frame_system::offchain::CreateSignedTransaction<LocalCall> for Runtime
where
	Call: From<LocalCall>,
{
	fn create_transaction<C: frame_system::offchain::AppCrypto<Self::Public, Self::Signature>>(
		call: Call,
		public: <Signature as sp_runtime::traits::Verify>::Signer,
		account: AccountId,
		nonce: Nonce,
	) -> Option<(
		Call,
		<UncheckedExtrinsic as sp_runtime::traits::Extrinsic>::SignaturePayload,
	)> {
		// take the biggest period possible.
		let period = BlockHashCount::get()
			.checked_next_power_of_two()
			.map(|c| c / 2)
			.unwrap_or(2) as u64;
		let current_block = System::block_number()
			.saturated_into::<u64>()
			// The `System::block_number` is initialized with `n+1`,
			// so the actual block number is `n`.
			.saturating_sub(1);
		let tip = 0;
		let extra: SignedExtra = (
			frame_system::CheckSpecVersion::<Runtime>::new(),
			frame_system::CheckTxVersion::<Runtime>::new(),
			frame_system::CheckGenesis::<Runtime>::new(),
			frame_system::CheckEra::<Runtime>::from(generic::Era::mortal(period, current_block)),
			frame_system::CheckNonce::<Runtime>::from(nonce),
			frame_system::CheckWeight::<Runtime>::new(),
			module_transaction_payment::ChargeTransactionPayment::<Runtime>::from(tip),
			module_evm::SetEvmOrigin::<Runtime>::new(),
		);
		let raw_payload = SignedPayload::new(call, extra)
			.map_err(|e| {
				log::warn!("Unable to create signed payload: {:?}", e);
			})
			.ok()?;
		let signature = raw_payload.using_encoded(|payload| C::sign(payload, public))?;
		let address = AccountIdLookup::unlookup(account);
		let (call, extra, _) = raw_payload.deconstruct();
		Some((call, (address, signature, extra)))
	}
}

impl frame_system::offchain::SigningTypes for Runtime {
	type Public = <Signature as sp_runtime::traits::Verify>::Signer;
	type Signature = Signature;
}

impl<C> frame_system::offchain::SendTransactionTypes<C> for Runtime
where
	Call: From<C>,
{
	type OverarchingCall = Call;
	type Extrinsic = UncheckedExtrinsic;
}

parameter_types! {
	pub CollateralCurrencyIds: Vec<CurrencyId> = vec![KSM, LKSM];
	pub DefaultLiquidationRatio: Ratio = Ratio::saturating_from_rational(150, 100);
	pub DefaultDebitExchangeRate: ExchangeRate = ExchangeRate::saturating_from_rational(1, 10);
	pub DefaultLiquidationPenalty: Rate = Rate::saturating_from_rational(8, 100);
	pub MinimumDebitValue: Balance = 20 * dollar(KUSD);
	pub MaxSwapSlippageCompareToOracle: Ratio = Ratio::saturating_from_rational(15, 100);
}

impl module_cdp_engine::Config for Runtime {
	type Event = Event;
	type PriceSource = module_prices::PriorityLockedPriceProvider<Runtime>;
	type CollateralCurrencyIds = CollateralCurrencyIds;
	type DefaultLiquidationRatio = DefaultLiquidationRatio;
	type DefaultDebitExchangeRate = DefaultDebitExchangeRate;
	type DefaultLiquidationPenalty = DefaultLiquidationPenalty;
	type MinimumDebitValue = MinimumDebitValue;
	type GetStableCurrencyId = GetStableCurrencyId;
	type CDPTreasury = CdpTreasury;
	type UpdateOrigin = EnsureRootOrHalfFinancialCouncil;
	type MaxSwapSlippageCompareToOracle = MaxSwapSlippageCompareToOracle;
	type UnsignedPriority = runtime_common::CdpEngineUnsignedPriority;
	type EmergencyShutdown = EmergencyShutdown;
	type UnixTime = Timestamp;
	type DefaultSwapParitalPathList = DefaultSwapParitalPathList;
	type WeightInfo = weights::module_cdp_engine::WeightInfo<Runtime>;
}

parameter_types! {
	pub DepositPerAuthorization: Balance = deposit(1, 64);
}

impl module_honzon::Config for Runtime {
	type Event = Event;
	type Currency = Balances;
	type DepositPerAuthorization = DepositPerAuthorization;
	type WeightInfo = weights::module_honzon::WeightInfo<Runtime>;
}

impl module_emergency_shutdown::Config for Runtime {
	type Event = Event;
	type CollateralCurrencyIds = CollateralCurrencyIds;
	type PriceSource = Prices;
	type CDPTreasury = CdpTreasury;
	type AuctionManagerHandler = AuctionManager;
	type ShutdownOrigin = EnsureRoot<AccountId>;
	type WeightInfo = weights::module_emergency_shutdown::WeightInfo<Runtime>;
}

parameter_types! {
	pub const GetExchangeFee: (u32, u32) = (3, 1000);	// 0.3%
	pub const TradingPathLimit: u32 = 3;
}

impl module_dex::Config for Runtime {
	type Event = Event;
	type Currency = Currencies;
	type GetExchangeFee = GetExchangeFee;
	type TradingPathLimit = TradingPathLimit;
	type PalletId = DEXPalletId;
	type CurrencyIdMapping = EvmCurrencyIdMapping<Runtime>;
	type DEXIncentives = Incentives;
	type WeightInfo = weights::module_dex::WeightInfo<Runtime>;
	type ListingOrigin = EnsureRootOrHalfGeneralCouncil;
}

parameter_types! {
	pub const MaxAuctionsCount: u32 = 100;
	pub HonzonTreasuryAccount: AccountId = HonzonTreasuryPalletId::get().into_account();
}

impl module_cdp_treasury::Config for Runtime {
	type Event = Event;
	type Currency = Currencies;
	type GetStableCurrencyId = GetStableCurrencyId;
	type AuctionManagerHandler = AuctionManager;
	type UpdateOrigin = EnsureRootOrHalfFinancialCouncil;
	type DEX = Dex;
	type MaxAuctionsCount = MaxAuctionsCount;
	type PalletId = CDPTreasuryPalletId;
	type TreasuryAccount = HonzonTreasuryAccount;
	type WeightInfo = weights::module_cdp_treasury::WeightInfo<Runtime>;
}

impl module_transaction_pause::Config for Runtime {
	type Event = Event;
	type UpdateOrigin = EnsureRootOrThreeFourthsGeneralCouncil;
	type WeightInfo = weights::module_transaction_pause::WeightInfo<Runtime>;
}

parameter_types! {
	// Sort by fee charge order
	pub DefaultFeeSwapPathList: Vec<Vec<CurrencyId>> = vec![vec![KUSD, KSM, KAR], vec![KSM, KAR], vec![LKSM, KAR]];
}

type NegativeImbalance = <Balances as PalletCurrency<AccountId>>::NegativeImbalance;
pub struct DealWithFees;
impl OnUnbalanced<NegativeImbalance> for DealWithFees {
	fn on_unbalanceds<B>(mut fees_then_tips: impl Iterator<Item = NegativeImbalance>) {
		if let Some(mut fees) = fees_then_tips.next() {
			if let Some(tips) = fees_then_tips.next() {
				tips.merge_into(&mut fees);
			}
			// for fees and tips, 100% to treasury
			Treasury::on_unbalanced(fees);
		}
	}
}

impl module_transaction_payment::Config for Runtime {
	type NativeCurrencyId = GetNativeCurrencyId;
	type DefaultFeeSwapPathList = DefaultFeeSwapPathList;
	type Currency = Balances;
	type MultiCurrency = Currencies;
	type OnTransactionPayment = DealWithFees;
	type TransactionByteFee = TransactionByteFee;
	type WeightToFee = WeightToFee;
	type FeeMultiplierUpdate = SlowAdjustingFeeUpdate<Self>;
	type DEX = Dex;
	type MaxSwapSlippageCompareToOracle = MaxSwapSlippageCompareToOracle;
	type TradingPathLimit = TradingPathLimit;
	type PriceSource = module_prices::RealTimePriceProvider<Runtime>;
	type WeightInfo = weights::module_transaction_payment::WeightInfo<Runtime>;
}

impl module_evm_accounts::Config for Runtime {
	type Event = Event;
	type Currency = Balances;
	type AddressMapping = EvmAddressMapping<Runtime>;
	type TransferAll = Currencies;
	type WeightInfo = weights::module_evm_accounts::WeightInfo<Runtime>;
}

impl module_evm_manager::Config for Runtime {
	type Currency = Balances;
	type EVMBridge = EVMBridge;
}

impl orml_rewards::Config for Runtime {
	type Share = Balance;
	type Balance = Balance;
	type PoolId = module_incentives::PoolId<AccountId>;
	type Handler = Incentives;
}

parameter_types! {
	pub const AccumulatePeriod: BlockNumber = MINUTES;
}

impl module_incentives::Config for Runtime {
	type Event = Event;
	type RelaychainAccountId = AccountId;
	type NativeRewardsSource = UnreleasedNativeVaultAccountId;
	type NativeCurrencyId = GetNativeCurrencyId;
	type StableCurrencyId = GetStableCurrencyId;
	type LiquidCurrencyId = GetLiquidCurrencyId;
	type AccumulatePeriod = AccumulatePeriod;
	type UpdateOrigin = EnsureRootOrThreeFourthsGeneralCouncil;
	type CDPTreasury = CdpTreasury;
	type Currency = Currencies;
	type DEX = Dex;
	type EmergencyShutdown = EmergencyShutdown;
	type PalletId = IncentivesPalletId;
	type WeightInfo = weights::module_incentives::WeightInfo<Runtime>;
}

parameter_types! {
	pub CreateClassDeposit: Balance = 50 * dollar(KAR);
	pub CreateTokenDeposit: Balance = 20 * cent(KAR);
	pub MaxAttributesBytes: u32 = 2048;
}

impl module_nft::Config for Runtime {
	type Event = Event;
	type Currency = Balances;
	type CreateClassDeposit = CreateClassDeposit;
	type CreateTokenDeposit = CreateTokenDeposit;
	type DataDepositPerByte = DataDepositPerByte;
	type PalletId = NftPalletId;
	type MaxAttributesBytes = MaxAttributesBytes;
	type WeightInfo = weights::module_nft::WeightInfo<Runtime>;
}

parameter_types! {
	pub MaxClassMetadata: u32 = 1024;
	pub MaxTokenMetadata: u32 = 1024;
}

impl orml_nft::Config for Runtime {
	type ClassId = u32;
	type TokenId = u64;
	type ClassData = module_nft::ClassData<Balance>;
	type TokenData = module_nft::TokenData<Balance>;
	type MaxClassMetadata = MaxClassMetadata;
	type MaxTokenMetadata = MaxTokenMetadata;
}

parameter_types! {
	// One storage item; key size 32, value size 8; .
	pub ProxyDepositBase: Balance = deposit(1, 8);
	// Additional storage item size of 33 bytes.
	pub ProxyDepositFactor: Balance = deposit(0, 33);
	pub const MaxProxies: u16 = 32;
	pub AnnouncementDepositBase: Balance = deposit(1, 8);
	pub AnnouncementDepositFactor: Balance = deposit(0, 66);
	pub const MaxPending: u16 = 32;
}

impl InstanceFilter<Call> for ProxyType {
	fn filter(&self, c: &Call) -> bool {
		match self {
			// Always allowed Call::Utility no matter type.
			// Only transactions allowed by Proxy.filter can be executed,
			// otherwise `BadOrigin` will be returned in Call::Utility.
			_ if matches!(c, Call::Utility(..)) => true,
			ProxyType::Any => true,
			ProxyType::CancelProxy => matches!(c, Call::Proxy(pallet_proxy::Call::reject_announcement(..))),
			ProxyType::Governance => {
				matches!(
					c,
					Call::Authority(..)
						| Call::Democracy(..) | Call::GeneralCouncil(..)
						| Call::FinancialCouncil(..)
						| Call::HomaCouncil(..) | Call::TechnicalCommittee(..)
						| Call::Treasury(..) | Call::Bounties(..)
						| Call::Tips(..)
				)
			}
			ProxyType::Auction => {
				matches!(c, Call::Auction(orml_auction::Call::bid(..)))
			}
			ProxyType::Swap => {
				matches!(
					c,
					Call::Dex(module_dex::Call::swap_with_exact_supply(..))
						| Call::Dex(module_dex::Call::swap_with_exact_target(..))
				)
			}
			ProxyType::Loan => {
				matches!(
					c,
					Call::Honzon(module_honzon::Call::adjust_loan(..))
						| Call::Honzon(module_honzon::Call::close_loan_has_debit_by_dex(..))
				)
			}
		}
	}
	fn is_superset(&self, o: &Self) -> bool {
		match (self, o) {
			(x, y) if x == y => true,
			(ProxyType::Any, _) => true,
			(_, ProxyType::Any) => false,
			_ => false,
		}
	}
}

impl pallet_proxy::Config for Runtime {
	type Event = Event;
	type Call = Call;
	type Currency = Balances;
	type ProxyType = ProxyType;
	type ProxyDepositBase = ProxyDepositBase;
	type ProxyDepositFactor = ProxyDepositFactor;
	type MaxProxies = MaxProxies;
	type WeightInfo = ();
	type MaxPending = MaxPending;
	type CallHasher = BlakeTwo256;
	type AnnouncementDepositBase = AnnouncementDepositBase;
	type AnnouncementDepositFactor = AnnouncementDepositFactor;
}

parameter_types! {
	pub const ChainId: u64 = 686;
	pub const NewContractExtraBytes: u32 = 10_000;
	pub StorageDepositPerByte: Balance = deposit(0, 1);
	// https://eips.ethereum.org/EIPS/eip-170
	pub const MaxCodeSize: u32 = 0x6000;
	pub NetworkContractSource: H160 = H160::from_low_u64_be(0);
	pub DeveloperDeposit: Balance = 100 * dollar(KAR);
	pub DeploymentFee: Balance = 10000 * dollar(KAR);
}

pub type MultiCurrencyPrecompile = runtime_common::MultiCurrencyPrecompile<
	AccountId,
	EvmAddressMapping<Runtime>,
	EvmCurrencyIdMapping<Runtime>,
	Currencies,
>;

pub type NFTPrecompile =
	runtime_common::NFTPrecompile<AccountId, EvmAddressMapping<Runtime>, EvmCurrencyIdMapping<Runtime>, NFT>;
pub type StateRentPrecompile =
	runtime_common::StateRentPrecompile<AccountId, EvmAddressMapping<Runtime>, EvmCurrencyIdMapping<Runtime>, EVM>;
pub type OraclePrecompile = runtime_common::OraclePrecompile<
	AccountId,
	EvmAddressMapping<Runtime>,
	EvmCurrencyIdMapping<Runtime>,
	module_prices::RealTimePriceProvider<Runtime>,
>;
pub type ScheduleCallPrecompile = runtime_common::ScheduleCallPrecompile<
	AccountId,
	EvmAddressMapping<Runtime>,
	EvmCurrencyIdMapping<Runtime>,
	Scheduler,
	module_transaction_payment::ChargeTransactionPayment<Runtime>,
	Call,
	Origin,
	OriginCaller,
	Runtime,
>;
pub type DexPrecompile =
	runtime_common::DexPrecompile<AccountId, EvmAddressMapping<Runtime>, EvmCurrencyIdMapping<Runtime>, Dex>;

impl module_evm::Config for Runtime {
	type AddressMapping = EvmAddressMapping<Runtime>;
	type Currency = Balances;
	type TransferAll = Currencies;
	type NewContractExtraBytes = NewContractExtraBytes;
	type StorageDepositPerByte = StorageDepositPerByte;
	type MaxCodeSize = MaxCodeSize;
	type Event = Event;
	type Precompiles = runtime_common::AllPrecompiles<
		SystemContractsFilter,
		MultiCurrencyPrecompile,
		NFTPrecompile,
		StateRentPrecompile,
		OraclePrecompile,
		ScheduleCallPrecompile,
		DexPrecompile,
	>;
	type ChainId = ChainId;
	type GasToWeight = GasToWeight;
	type ChargeTransactionPayment = module_transaction_payment::ChargeTransactionPayment<Runtime>;
	type NetworkContractOrigin = EnsureRootOrTwoThirdsTechnicalCommittee;
	type NetworkContractSource = NetworkContractSource;
	type DeveloperDeposit = DeveloperDeposit;
	type DeploymentFee = DeploymentFee;
	type TreasuryAccount = KaruraTreasuryAccount;
	type FreeDeploymentOrigin = EnsureRootOrHalfGeneralCouncil;
	type WeightInfo = weights::module_evm::WeightInfo<Runtime>;
}

impl module_evm_bridge::Config for Runtime {
	type EVM = EVM;
}

impl module_session_manager::Config for Runtime {
	type Event = Event;
	type ValidatorSet = Session;
	type WeightInfo = weights::module_session_manager::WeightInfo<Runtime>;
}

parameter_types! {
	pub ReservedXcmpWeight: Weight = RuntimeBlockWeights::get().max_block / 4;
	pub ReservedDmpWeight: Weight = RuntimeBlockWeights::get().max_block / 4;
}

impl cumulus_pallet_parachain_system::Config for Runtime {
	type Event = Event;
	type OnValidationData = ();
	type SelfParaId = ParachainInfo;
	type DmpMessageHandler = DmpQueue;
	type ReservedDmpWeight = ReservedDmpWeight;
	type OutboundXcmpMessageSource = XcmpQueue;
	type XcmpMessageHandler = XcmpQueue;
	type ReservedXcmpWeight = ReservedXcmpWeight;
}

impl parachain_info::Config for Runtime {}

impl cumulus_pallet_aura_ext::Config for Runtime {}

parameter_types! {
	pub const KsmLocation: MultiLocation = MultiLocation::X1(Parent);
	pub const RelayNetwork: NetworkId = NetworkId::Kusama;
	pub RelayChainOrigin: Origin = cumulus_pallet_xcm::Origin::Relay.into();
	pub Ancestry: MultiLocation = Parachain(ParachainInfo::parachain_id().into()).into();
}

/// Type for specifying how a `MultiLocation` can be converted into an `AccountId`. This is used
/// when determining ownership of accounts for asset transacting and when attempting to use XCM
/// `Transact` in order to determine the dispatch Origin.
pub type LocationToAccountId = (
	// The parent (Relay-chain) origin converts to the default `AccountId`.
	ParentIsDefault<AccountId>,
	// Sibling parachain origins convert to AccountId via the `ParaId::into`.
	SiblingParachainConvertsVia<Sibling, AccountId>,
	// Straight up local `AccountId32` origins just alias directly to `AccountId`.
	AccountId32Aliases<RelayNetwork, AccountId>,
);

/// This is the type we use to convert an (incoming) XCM origin into a local `Origin` instance,
/// ready for dispatching a transaction with Xcm's `Transact`. There is an `OriginKind` which can
/// biases the kind of local `Origin` it will become.
pub type XcmOriginToCallOrigin = (
	// Sovereign account converter; this attempts to derive an `AccountId` from the origin location
	// using `LocationToAccountId` and then turn that into the usual `Signed` origin. Useful for
	// foreign chains who want to have a local sovereign account on this chain which they control.
	SovereignSignedViaLocation<LocationToAccountId, Origin>,
	// Native converter for Relay-chain (Parent) location; will converts to a `Relay` origin when
	// recognized.
	RelayChainAsNative<RelayChainOrigin, Origin>,
	// Native converter for sibling Parachains; will convert to a `SiblingPara` origin when
	// recognized.
	SiblingParachainAsNative<cumulus_pallet_xcm::Origin, Origin>,
	// Native signed account converter; this just converts an `AccountId32` origin into a normal
	// `Origin::Signed` origin of the same 32-byte value.
	SignedAccountId32AsNative<RelayNetwork, Origin>,
	// Xcm origins can be represented natively under the Xcm pallet's Xcm origin.
	XcmPassthrough<Origin>,
);

parameter_types! {
	// One XCM operation is 200_000_000 weight, cross-chain transfer ~= 2x of transfer.
	pub const UnitWeightCost: Weight = 200_000_000;
	pub KsmPerSecond: (MultiLocation, u128) = (X1(Parent), ksm_per_second());
}

pub type Barrier = (TakeWeightCredit, AllowTopLevelPaidExecutionFrom<Everything>);

pub struct ToTreasury;
impl TakeRevenue for ToTreasury {
	fn take_revenue(revenue: MultiAsset) {
		if let MultiAsset::ConcreteFungible { id, amount } = revenue {
			if let Some(currency_id) = CurrencyIdConvert::convert(id) {
				// ensure KaruraTreasuryAccount have ed for all of the cross-chain asset.
				// Ignore the result.
				let _ = Currencies::deposit(currency_id, &KaruraTreasuryAccount::get(), amount);
			}
		}
	}
}

<<<<<<< HEAD
parameter_types! {
	pub BifrostNativeTokenLocation: (MultiLocation, u128) = (
		X3(Parent, Parachain(2001), GeneralKey([0,1].to_vec())),
		// BNC:KSM = 80:1
		6_400_000_000_000
	);
}
=======
/// TODO: this is a temp solution for multi traders, should be replaced after tuple impl is
/// available https://github.com/paritytech/polkadot/pull/3601
///
/// To add more traders:
/// 1. Add a new trader generic type after `KsmTrader`.
/// 2. Add a new trader field.
/// 3. Call this new trader type's new/buy_weight/refund functions in `WeightTrader` impl,
///   like the way of `KsmTrader`.
pub struct MultiWeightTraders<KsmTrader> {
	ksm_trader: KsmTrader,
}
impl<KsmTrader: WeightTrader> WeightTrader for MultiWeightTraders<KsmTrader> {
	fn new() -> Self {
		Self {
			ksm_trader: KsmTrader::new(),
			// dummy_trader: DummyTrader::new(),
		}
	}
	fn buy_weight(&mut self, weight: Weight, payment: Assets) -> Result<Assets, XcmError> {
		if let Ok(assets) = self.ksm_trader.buy_weight(weight, payment) {
			return Ok(assets);
		}

		// if let Ok(asset) = self.dummy_trader.buy_weight(weight, payment) {
		// 	return Ok(assets)
		// }

		Err(XcmError::TooExpensive)
	}
	fn refund_weight(&mut self, weight: Weight) -> MultiAsset {
		let ksm = self.ksm_trader.refund_weight(weight);
		match ksm {
			MultiAsset::ConcreteFungible { amount, .. } if !amount.is_zero() => return ksm,
			_ => {}
		}

		// let dummy = self.dummy_trader.refund_weight(weight);
		// match dummy {
		// 	MultiAsset::ConcreteFungible { amount, .. } if !amount.is_zero() => return dummy,
		// 	_ => {},
		// }

		MultiAsset::None
	}
}

pub type Trader = MultiWeightTraders<FixedRateOfConcreteFungible<KsmPerSecond, ToTreasury>>;
>>>>>>> a6b1c637

pub struct XcmConfig;
impl xcm_executor::Config for XcmConfig {
	type Call = Call;
	type XcmSender = XcmRouter;
	// How to withdraw and deposit an asset.
	type AssetTransactor = LocalAssetTransactor;
	type OriginConverter = XcmOriginToCallOrigin;
	type IsReserve = MultiNativeAsset;
	// Teleporting is disabled.
	type IsTeleporter = ();
	type LocationInverter = LocationInverter<Ancestry>;
	type Barrier = Barrier;
	type Weigher = FixedWeightBounds<UnitWeightCost, Call>;
<<<<<<< HEAD
	type Trader = FixedRateOfConcreteFungible<KsmPerSecond, ToTreasury>;
=======
	// Only receiving KSM is handled, and all fees must be paid in KSM.
	type Trader = Trader;
>>>>>>> a6b1c637
	type ResponseHandler = (); // Don't handle responses for now.
}

parameter_types! {
	pub MaxDownwardMessageWeight: Weight = RuntimeBlockWeights::get().max_block / 10;
}

pub type LocalOriginToLocation = SignedToAccountId32<Origin, AccountId, RelayNetwork>;

/// The means for routing XCM messages which are not for local execution into the right message
/// queues.
pub type XcmRouter = (
	// Two routers - use UMP to communicate with the relay chain:
	cumulus_primitives_utility::ParentAsUmp<ParachainSystem>,
	// ..and XCMP to communicate with the sibling chains.
	XcmpQueue,
);

impl pallet_xcm::Config for Runtime {
	type Event = Event;
	type SendXcmOrigin = EnsureXcmOrigin<Origin, LocalOriginToLocation>;
	type XcmRouter = XcmRouter;
	type ExecuteXcmOrigin = EnsureXcmOrigin<Origin, LocalOriginToLocation>;
	type XcmExecuteFilter = Everything;
	type XcmExecutor = XcmExecutor<XcmConfig>;
	type XcmTeleportFilter = ();
	type XcmReserveTransferFilter = Everything;
	type Weigher = FixedWeightBounds<UnitWeightCost, Call>;
	type LocationInverter = LocationInverter<Ancestry>;
}

impl cumulus_pallet_xcm::Config for Runtime {
	type Event = Event;
	type XcmExecutor = XcmExecutor<XcmConfig>;
}

impl cumulus_pallet_xcmp_queue::Config for Runtime {
	type Event = Event;
	type XcmExecutor = XcmExecutor<XcmConfig>;
	type ChannelInfo = ParachainSystem;
}

impl cumulus_pallet_dmp_queue::Config for Runtime {
	type Event = Event;
	type XcmExecutor = XcmExecutor<XcmConfig>;
	type ExecuteOverweightOrigin = EnsureRoot<AccountId>;
}

pub fn create_x2_parachain_multilocation(index: u16) -> MultiLocation {
	MultiLocation::X2(
		Junction::Parent,
		Junction::AccountId32 {
			network: NetworkId::Any,
			id: Utility::derivative_account_id(ParachainInfo::get().into_account(), index).into(),
		},
	)
}

parameter_types! {
	pub const KSMCurrencyId: CurrencyId = CurrencyId::Token(TokenSymbol::KSM);
	pub const LKSMCurrencyId: CurrencyId = CurrencyId::Token(TokenSymbol::LKSM);
	pub MinimumMintThreshold: Balance = 10 * cent(KSM);
	pub RelaychainSovereignSubAccount: MultiLocation = create_x2_parachain_multilocation(RelaychainSubAccountId::HomaLite as u16);
	pub MaxRewardPerEra: Permill = Permill::from_rational(500u32, 1_000_000u32); // 1.2 ^ (1/365) = 1.0004996359
	pub MintFee: Balance = 20 * millicent(KSM); // 2x XCM fee on Kusama
	pub DefaultExchangeRate: ExchangeRate = ExchangeRate::saturating_from_rational(1, 10);
}
impl module_homa_lite::Config for Runtime {
	type Event = Event;
	type WeightInfo = weights::module_homa_lite::WeightInfo<Runtime>;
	type Currency = Currencies;
	type StakingCurrencyId = KSMCurrencyId;
	type LiquidCurrencyId = LKSMCurrencyId;
	type GovernanceOrigin = EnsureRootOrHalfGeneralCouncil;
	type MinimumMintThreshold = MinimumMintThreshold;
	type XcmTransfer = XTokens;
	type SovereignSubAccountLocation = RelaychainSovereignSubAccount;
	type DefaultExchangeRate = DefaultExchangeRate;
	type MaxRewardPerEra = MaxRewardPerEra;
	type MintFee = MintFee;
}

pub type LocalAssetTransactor = MultiCurrencyAdapter<
	Currencies,
	UnknownTokens,
	IsNativeConcrete<CurrencyId, CurrencyIdConvert>,
	AccountId,
	LocationToAccountId,
	CurrencyId,
	CurrencyIdConvert,
>;

//TODO: use token registry currency type encoding
fn native_currency_location(id: CurrencyId) -> MultiLocation {
	X3(Parent, Parachain(ParachainInfo::get().into()), GeneralKey(id.encode()))
}

pub struct CurrencyIdConvert;
impl Convert<CurrencyId, Option<MultiLocation>> for CurrencyIdConvert {
	fn convert(id: CurrencyId) -> Option<MultiLocation> {
		use CurrencyId::Token;
		use TokenSymbol::*;
		match id {
			Token(KSM) => Some(X1(Parent)),
			Token(KAR) | Token(KUSD) | Token(LKSM) | Token(RENBTC) => Some(native_currency_location(id)),
			// Bifrost native token
			Token(BNC) => Some(X3(Parent, Parachain(2001), GeneralKey([0, 1].to_vec()))),
			_ => None,
		}
	}
}
impl Convert<MultiLocation, Option<CurrencyId>> for CurrencyIdConvert {
	fn convert(location: MultiLocation) -> Option<CurrencyId> {
		use CurrencyId::Token;
		use TokenSymbol::*;
		match location {
			X1(Parent) => Some(Token(KSM)),
			X3(Parent, Parachain(id), GeneralKey(key)) => {
				// decode the general key
				if ParaId::from(id) == ParachainInfo::get() {
					if let Ok(currency_id) = CurrencyId::decode(&mut &key[..]) {
						// check `currency_id` is cross-chain asset
						match currency_id {
							Token(KAR) | Token(KUSD) | Token(LKSM) | Token(RENBTC) => Some(currency_id),
							_ => None,
						}
					} else {
						None
					}
				} else if id == 2001 {
					if key == [0, 1].to_vec() {
						Some(Token(BNC))
					} else {
						None
					}
				} else {
					None
				}
			}
			_ => None,
		}
	}
}
impl Convert<MultiAsset, Option<CurrencyId>> for CurrencyIdConvert {
	fn convert(asset: MultiAsset) -> Option<CurrencyId> {
		if let MultiAsset::ConcreteFungible { id, amount: _ } = asset {
			Self::convert(id)
		} else {
			None
		}
	}
}

parameter_types! {
	pub SelfLocation: MultiLocation = X2(Parent, Parachain(ParachainInfo::get().into()));
}

pub struct AccountIdToMultiLocation;
impl Convert<AccountId, MultiLocation> for AccountIdToMultiLocation {
	fn convert(account: AccountId) -> MultiLocation {
		X1(AccountId32 {
			network: NetworkId::Any,
			id: account.into(),
		})
	}
}

parameter_types! {
	pub const BaseXcmWeight: Weight = 100_000_000;
}

impl orml_xtokens::Config for Runtime {
	type Event = Event;
	type Balance = Balance;
	type CurrencyId = CurrencyId;
	type CurrencyIdConvert = CurrencyIdConvert;
	type AccountIdToMultiLocation = AccountIdToMultiLocation;
	type SelfLocation = SelfLocation;
	type XcmExecutor = XcmExecutor<XcmConfig>;
	type Weigher = FixedWeightBounds<UnitWeightCost, Call>;
	type BaseXcmWeight = BaseXcmWeight;
}

impl orml_unknown_tokens::Config for Runtime {
	type Event = Event;
}

impl orml_xcm::Config for Runtime {
	type Event = Event;
	type SovereignOrigin = EnsureRootOrHalfGeneralCouncil;
}

pub struct OnRuntimeUpgrade;
impl frame_support::traits::OnRuntimeUpgrade for OnRuntimeUpgrade {
	fn on_runtime_upgrade() -> u64 {
		frame_support::migrations::migrate_from_pallet_version_to_storage_version::<AllPalletsWithSystem>(
			&RocksDbWeight::get(),
		)
	}
}

#[allow(clippy::large_enum_variant)]
construct_runtime!(
	pub enum Runtime where
		Block = Block,
		NodeBlock = primitives::Block,
		UncheckedExtrinsic = UncheckedExtrinsic
	{
		// Core & Utility
		System: frame_system::{Pallet, Call, Storage, Config, Event<T>} = 0,
		Timestamp: pallet_timestamp::{Pallet, Call, Storage, Inherent} = 1,
		Scheduler: pallet_scheduler::{Pallet, Call, Storage, Event<T>} = 2,
		Utility: pallet_utility::{Pallet, Call, Event} = 3,
		Multisig: pallet_multisig::{Pallet, Call, Storage, Event<T>} = 4,
		Proxy: pallet_proxy::{Pallet, Call, Storage, Event<T>} = 5,
		TransactionPause: module_transaction_pause::{Pallet, Call, Storage, Event<T>} = 6,

		// Tokens & Related
		Balances: pallet_balances::{Pallet, Call, Storage, Config<T>, Event<T>} = 10,
		Tokens: orml_tokens::{Pallet, Storage, Event<T>, Config<T>} = 11,
		Currencies: module_currencies::{Pallet, Call, Event<T>} = 12,
		Vesting: orml_vesting::{Pallet, Storage, Call, Event<T>, Config<T>} = 13,
		TransactionPayment: module_transaction_payment::{Pallet, Call, Storage} = 14,

		// Treasury
		Treasury: pallet_treasury::{Pallet, Call, Storage, Config, Event<T>} = 20,
		Bounties: pallet_bounties::{Pallet, Call, Storage, Event<T>} = 21,
		Tips: pallet_tips::{Pallet, Call, Storage, Event<T>} = 22,

		// Parachain
		ParachainSystem: cumulus_pallet_parachain_system::{Pallet, Call, Storage, Inherent, Config, Event<T>} = 30,
		ParachainInfo: parachain_info::{Pallet, Storage, Config} = 31,

		// Collator. The order of the 4 below are important and shall not change.
		Authorship: pallet_authorship::{Pallet, Call, Storage} = 40,
		CollatorSelection: module_collator_selection::{Pallet, Call, Storage, Event<T>, Config<T>} = 41,
		Session: pallet_session::{Pallet, Call, Storage, Event, Config<T>} = 42,
		Aura: pallet_aura::{Pallet, Storage, Config<T>} = 43,
		AuraExt: cumulus_pallet_aura_ext::{Pallet, Storage, Config} = 44,
		SessionManager: module_session_manager::{Pallet, Call, Storage, Event<T>, Config<T>} = 45,

		// XCM
		XcmpQueue: cumulus_pallet_xcmp_queue::{Pallet, Call, Storage, Event<T>} = 50,
		PolkadotXcm: pallet_xcm::{Pallet, Call, Event<T>, Origin} = 51,
		CumulusXcm: cumulus_pallet_xcm::{Pallet, Event<T>, Origin} = 52,
		DmpQueue: cumulus_pallet_dmp_queue::{Pallet, Call, Storage, Event<T>} = 53,
		XTokens: orml_xtokens::{Pallet, Storage, Call, Event<T>} = 54,
		UnknownTokens: orml_unknown_tokens::{Pallet, Storage, Event} = 55,
		OrmlXcm: orml_xcm::{Pallet, Call, Event<T>} = 56,

		// Governance
		Authority: orml_authority::{Pallet, Call, Storage, Event<T>, Origin<T>} = 60,
		GeneralCouncil: pallet_collective::<Instance1>::{Pallet, Call, Storage, Origin<T>, Event<T>, Config<T>} = 61,
		GeneralCouncilMembership: pallet_membership::<Instance1>::{Pallet, Call, Storage, Event<T>, Config<T>} = 62,
		FinancialCouncil: pallet_collective::<Instance2>::{Pallet, Call, Storage, Origin<T>, Event<T>, Config<T>} = 63,
		FinancialCouncilMembership: pallet_membership::<Instance2>::{Pallet, Call, Storage, Event<T>, Config<T>} = 64,
		HomaCouncil: pallet_collective::<Instance3>::{Pallet, Call, Storage, Origin<T>, Event<T>, Config<T>} = 65,
		HomaCouncilMembership: pallet_membership::<Instance3>::{Pallet, Call, Storage, Event<T>, Config<T>} = 66,
		TechnicalCommittee: pallet_collective::<Instance4>::{Pallet, Call, Storage, Origin<T>, Event<T>, Config<T>} = 67,
		TechnicalCommitteeMembership: pallet_membership::<Instance4>::{Pallet, Call, Storage, Event<T>, Config<T>} = 68,
		Democracy: pallet_democracy::{Pallet, Call, Storage, Config<T>, Event<T>} = 69,

		// Oracle
		//
		// NOTE: OperatorMembership must be placed after Oracle or else will have race condition on initialization
		AcalaOracle: orml_oracle::<Instance1>::{Pallet, Storage, Call, Event<T>} = 70,
		OperatorMembershipAcala: pallet_membership::<Instance5>::{Pallet, Call, Storage, Event<T>, Config<T>} = 71,

		// ORML Core
		Auction: orml_auction::{Pallet, Storage, Call, Event<T>} = 80,
		Rewards: orml_rewards::{Pallet, Storage, Call} = 81,
		OrmlNFT: orml_nft::{Pallet, Storage, Config<T>} = 82,

		// Karura Core
		Prices: module_prices::{Pallet, Storage, Call, Event<T>} = 90,
		Dex: module_dex::{Pallet, Storage, Call, Event<T>, Config<T>} = 91,

		// Honzon
		AuctionManager: module_auction_manager::{Pallet, Storage, Call, Event<T>, ValidateUnsigned} = 100,
		Loans: module_loans::{Pallet, Storage, Call, Event<T>} = 101,
		Honzon: module_honzon::{Pallet, Storage, Call, Event<T>} = 102,
		CdpTreasury: module_cdp_treasury::{Pallet, Storage, Call, Config, Event<T>} = 103,
		CdpEngine: module_cdp_engine::{Pallet, Storage, Call, Event<T>, Config, ValidateUnsigned} = 104,
		EmergencyShutdown: module_emergency_shutdown::{Pallet, Storage, Call, Event<T>} = 105,

		// Homa
		// Homa: module_homa::{Pallet, Call} = 110,
		// NomineesElection: module_nominees_election::{Pallet, Call, Storage, Event<T>} = 111,
		// StakingPool: module_staking_pool::{Pallet, Call, Storage, Event<T>, Config} = 112,
		// PolkadotBridge: module_polkadot_bridge::{Pallet, Call, Storage} = 113,
		// HomaValidatorListModule: module_homa_validator_list::{Pallet, Call, Storage, Event<T>} = 114,
		HomaLite: module_homa_lite::{Pallet, Call, Storage, Event<T>} = 115,

		// Karura Other
		Incentives: module_incentives::{Pallet, Storage, Call, Event<T>} = 120,
		NFT: module_nft::{Pallet, Call, Event<T>} = 121,

		// Smart contracts
		EVM: module_evm::{Pallet, Config<T>, Call, Storage, Event<T>} = 130,
		EVMBridge: module_evm_bridge::{Pallet} = 131,
		EvmAccounts: module_evm_accounts::{Pallet, Call, Storage, Event<T>} = 132,
		EvmManager: module_evm_manager::{Pallet, Storage} = 133,

		// Temporary
		Sudo: pallet_sudo::{Pallet, Call, Config<T>, Storage, Event<T>} = 255,
	}
);

/// The address format for describing accounts.
pub type Address = sp_runtime::MultiAddress<AccountId, AccountIndex>;
/// Block header type as expected by this runtime.
pub type Header = generic::Header<BlockNumber, BlakeTwo256>;
/// Block type as expected by this runtime.
pub type Block = generic::Block<Header, UncheckedExtrinsic>;
/// A Block signed with a Justification
pub type SignedBlock = generic::SignedBlock<Block>;
/// BlockId type as expected by this runtime.
pub type BlockId = generic::BlockId<Block>;
/// The SignedExtension to the basic transaction logic.
pub type SignedExtra = (
	frame_system::CheckSpecVersion<Runtime>,
	frame_system::CheckTxVersion<Runtime>,
	frame_system::CheckGenesis<Runtime>,
	frame_system::CheckEra<Runtime>,
	frame_system::CheckNonce<Runtime>,
	frame_system::CheckWeight<Runtime>,
	module_transaction_payment::ChargeTransactionPayment<Runtime>,
	module_evm::SetEvmOrigin<Runtime>,
);
/// Unchecked extrinsic type as expected by this runtime.
pub type UncheckedExtrinsic = generic::UncheckedExtrinsic<Address, Call, Signature, SignedExtra>;
/// The payload being signed in transactions.
pub type SignedPayload = generic::SignedPayload<Call, SignedExtra>;
/// Extrinsic type that has already been checked.
pub type CheckedExtrinsic = generic::CheckedExtrinsic<AccountId, Call, SignedExtra>;
/// Executive: handles dispatch to the various modules.
pub type Executive = frame_executive::Executive<
	Runtime,
	Block,
	frame_system::ChainContext<Runtime>,
	Runtime,
	AllPallets,
	OnRuntimeUpgrade,
>;

#[cfg(not(feature = "disable-runtime-api"))]
impl_runtime_apis! {
	impl sp_api::Core<Block> for Runtime {
		fn version() -> RuntimeVersion {
			VERSION
		}

		fn execute_block(block: Block) {
			Executive::execute_block(block)
		}

		fn initialize_block(header: &<Block as BlockT>::Header) {
			Executive::initialize_block(header)
		}
	}

	impl sp_api::Metadata<Block> for Runtime {
		fn metadata() -> OpaqueMetadata {
			Runtime::metadata().into()
		}
	}

	impl sp_block_builder::BlockBuilder<Block> for Runtime {
		fn apply_extrinsic(extrinsic: <Block as BlockT>::Extrinsic) -> ApplyExtrinsicResult {
			Executive::apply_extrinsic(extrinsic)
		}

		fn finalize_block() -> <Block as BlockT>::Header {
			Executive::finalize_block()
		}

		fn inherent_extrinsics(data: sp_inherents::InherentData) -> Vec<<Block as BlockT>::Extrinsic> {
			data.create_extrinsics()
		}

		fn check_inherents(
			block: Block,
			data: sp_inherents::InherentData,
		) -> sp_inherents::CheckInherentsResult {
			data.check_extrinsics(&block)
		}
	}

	impl sp_transaction_pool::runtime_api::TaggedTransactionQueue<Block> for Runtime {
		fn validate_transaction(
			source: TransactionSource,
			tx: <Block as BlockT>::Extrinsic,
			block_hash: <Block as BlockT>::Hash,
		) -> TransactionValidity {
			Executive::validate_transaction(source, tx, block_hash)
		}
	}

	impl sp_offchain::OffchainWorkerApi<Block> for Runtime {
		fn offchain_worker(header: &<Block as BlockT>::Header) {
			Executive::offchain_worker(header)
		}
	}

	impl sp_consensus_aura::AuraApi<Block, AuraId> for Runtime {
		fn slot_duration() -> sp_consensus_aura::SlotDuration {
			sp_consensus_aura::SlotDuration::from_millis(Aura::slot_duration())
		}

		fn authorities() -> Vec<AuraId> {
			Aura::authorities()
		}
	}

	impl sp_session::SessionKeys<Block> for Runtime {
		fn generate_session_keys(seed: Option<Vec<u8>>) -> Vec<u8> {
			SessionKeys::generate(seed)
		}

		fn decode_session_keys(
			encoded: Vec<u8>,
		) -> Option<Vec<(Vec<u8>, KeyTypeId)>> {
			SessionKeys::decode_into_raw_public_keys(&encoded)
		}
	}

	impl frame_system_rpc_runtime_api::AccountNonceApi<Block, AccountId, Nonce> for Runtime {
		fn account_nonce(account: AccountId) -> Nonce {
			System::account_nonce(account)
		}
	}

	impl pallet_transaction_payment_rpc_runtime_api::TransactionPaymentApi<
		Block,
		Balance,
	> for Runtime {
		fn query_info(uxt: <Block as BlockT>::Extrinsic, len: u32) -> RuntimeDispatchInfo<Balance> {
			TransactionPayment::query_info(uxt, len)
		}

		fn query_fee_details(uxt: <Block as BlockT>::Extrinsic, len: u32) -> pallet_transaction_payment_rpc_runtime_api::FeeDetails<Balance> {
			TransactionPayment::query_fee_details(uxt, len)
		}
	}

	impl orml_oracle_rpc_runtime_api::OracleApi<
		Block,
		DataProviderId,
		CurrencyId,
		TimeStampedPrice,
	> for Runtime {
		fn get_value(provider_id: DataProviderId ,key: CurrencyId) -> Option<TimeStampedPrice> {
			match provider_id {
				DataProviderId::Acala => AcalaOracle::get_no_op(&key),
				DataProviderId::Aggregated => <AggregatedDataProvider as DataProviderExtended<_, _>>::get_no_op(&key)
			}
		}

		fn get_all_values(provider_id: DataProviderId) -> Vec<(CurrencyId, Option<TimeStampedPrice>)> {
			match provider_id {
				DataProviderId::Acala => AcalaOracle::get_all_values(),
				DataProviderId::Aggregated => <AggregatedDataProvider as DataProviderExtended<_, _>>::get_all_values()
			}
		}
	}

	impl module_staking_pool_rpc_runtime_api::StakingPoolApi<
		Block,
		AccountId,
		Balance,
	> for Runtime {
		fn get_available_unbonded(_account: AccountId) -> module_staking_pool_rpc_runtime_api::BalanceInfo<Balance> {
			module_staking_pool_rpc_runtime_api::BalanceInfo {
				amount: Zero::zero()
			}
		}

		fn get_liquid_staking_exchange_rate() -> ExchangeRate {
			ExchangeRate::zero()
		}
	}

	impl module_evm_rpc_runtime_api::EVMRuntimeRPCApi<Block, Balance> for Runtime {
		fn call(
			from: H160,
			to: H160,
			data: Vec<u8>,
			value: Balance,
			gas_limit: u64,
			storage_limit: u32,
			estimate: bool,
		) -> Result<CallInfo, sp_runtime::DispatchError> {
			let config = if estimate {
				let mut config = <Runtime as module_evm::Config>::config().clone();
				config.estimate = true;
				Some(config)
			} else {
				None
			};

			module_evm::Runner::<Runtime>::call(
				from,
				from,
				to,
				data,
				value,
				gas_limit,
				storage_limit,
				config.as_ref().unwrap_or(<Runtime as module_evm::Config>::config()),
			)
		}

		fn create(
			from: H160,
			data: Vec<u8>,
			value: Balance,
			gas_limit: u64,
			storage_limit: u32,
			estimate: bool,
		) -> Result<CreateInfo, sp_runtime::DispatchError> {
			let config = if estimate {
				let mut config = <Runtime as module_evm::Config>::config().clone();
				config.estimate = true;
				Some(config)
			} else {
				None
			};

			module_evm::Runner::<Runtime>::create(
				from,
				data,
				value,
				gas_limit,
				storage_limit,
				config.as_ref().unwrap_or(<Runtime as module_evm::Config>::config()),
			)
		}

		fn get_estimate_resources_request(extrinsic: Vec<u8>) -> Result<EstimateResourcesRequest, sp_runtime::DispatchError> {
			let utx = UncheckedExtrinsic::decode(&mut &*extrinsic)
				.map_err(|_| sp_runtime::DispatchError::Other("Invalid parameter extrinsic, decode failed"))?;

			let request = match utx.function {
				Call::EVM(module_evm::Call::call(to, data, value, gas_limit, storage_limit)) => {
					Some(EstimateResourcesRequest {
						from: None,
						to: Some(to),
						gas_limit: Some(gas_limit),
						storage_limit: Some(storage_limit),
						value: Some(value),
						data: Some(data),
					})
				}
				Call::EVM(module_evm::Call::create(data, value, gas_limit, storage_limit)) => {
					Some(EstimateResourcesRequest {
						from: None,
						to: None,
						gas_limit: Some(gas_limit),
						storage_limit: Some(storage_limit),
						value: Some(value),
						data: Some(data),
					})
				}
				_ => None,
			};

			request.ok_or(sp_runtime::DispatchError::Other("Invalid parameter extrinsic, not evm Call"))
		}
	}

	impl cumulus_primitives_core::CollectCollationInfo<Block> for Runtime {
		fn collect_collation_info() -> cumulus_primitives_core::CollationInfo {
			ParachainSystem::collect_collation_info()
		}
	}

	#[cfg(feature = "try-runtime")]
	impl frame_try_runtime::TryRuntime<Block> for Runtime {
		fn on_runtime_upgrade() -> Result<(Weight, Weight), sp_runtime::RuntimeString> {
			let weight = Executive::try_runtime_upgrade()?;
			Ok((weight, RuntimeBlockWeights::get().max_block))
		}
	}

	// benchmarks for acala modules
	#[cfg(feature = "runtime-benchmarks")]
	impl frame_benchmarking::Benchmark<Block> for Runtime {
		fn benchmark_metadata(extra: bool) -> (
			Vec<frame_benchmarking::BenchmarkList>,
			Vec<frame_support::traits::StorageInfo>,
		) {
			use frame_benchmarking::{list_benchmark, Benchmarking, BenchmarkList};
			use frame_support::traits::StorageInfoTrait;
			use orml_benchmarking::list_benchmark as orml_list_benchmark;

			use module_nft::benchmarking::Pallet as NftBench;
			use module_homa_lite::benchmarking::Pallet as HomaLiteBench;

			let mut list = Vec::<BenchmarkList>::new();

			list_benchmark!(list, extra, module_nft, NftBench::<Runtime>);
			list_benchmark!(list, extra, module_homa_lite, HomaLiteBench::<Runtime>);

			orml_list_benchmark!(list, extra, module_dex, benchmarking::dex);
			orml_list_benchmark!(list, extra, module_auction_manager, benchmarking::auction_manager);
			orml_list_benchmark!(list, extra, module_cdp_engine, benchmarking::cdp_engine);
			orml_list_benchmark!(list, extra, module_emergency_shutdown, benchmarking::emergency_shutdown);
			orml_list_benchmark!(list, extra, module_evm, benchmarking::evm);
			orml_list_benchmark!(list, extra, module_honzon, benchmarking::honzon);
			orml_list_benchmark!(list, extra, module_cdp_treasury, benchmarking::cdp_treasury);
			orml_list_benchmark!(list, extra, module_collator_selection, benchmarking::collator_selection);
			// orml_list_benchmark!(list, extra, module_nominees_election, benchmarking::nominees_election);
			orml_list_benchmark!(list, extra, module_transaction_pause, benchmarking::transaction_pause);
			orml_list_benchmark!(list, extra, module_transaction_payment, benchmarking::transaction_payment);
			orml_list_benchmark!(list, extra, module_incentives, benchmarking::incentives);
			orml_list_benchmark!(list, extra, module_prices, benchmarking::prices);
			orml_list_benchmark!(list, extra, module_evm_accounts, benchmarking::evm_accounts);
			// orml_list_benchmark!(list, extra, module_homa, benchmarking::homa);
			orml_list_benchmark!(list, extra, module_currencies, benchmarking::currencies);
			orml_list_benchmark!(list, extra, module_session_manager, benchmarking::session_manager);
			orml_list_benchmark!(list, extra, orml_tokens, benchmarking::tokens);
			orml_list_benchmark!(list, extra, orml_vesting, benchmarking::vesting);
			orml_list_benchmark!(list, extra, orml_auction, benchmarking::auction);
			orml_list_benchmark!(list, extra, orml_authority, benchmarking::authority);
			orml_list_benchmark!(list, extra, orml_oracle, benchmarking::oracle);

			let storage_info = AllPalletsWithSystem::storage_info();

			return (list, storage_info)
		}

		fn dispatch_benchmark(
			config: frame_benchmarking::BenchmarkConfig
		) -> Result<Vec<frame_benchmarking::BenchmarkBatch>, sp_runtime::RuntimeString> {
			use frame_benchmarking::{Benchmarking, BenchmarkBatch, add_benchmark, TrackedStorageKey};
			use orml_benchmarking::{add_benchmark as orml_add_benchmark};

			use module_nft::benchmarking::Pallet as NftBench;
			use module_homa_lite::benchmarking::Pallet as HomaLiteBench;

			let whitelist: Vec<TrackedStorageKey> = vec![
				// Block Number
				// frame_system::Number::<Runtime>::hashed_key().to_vec(),
				hex_literal::hex!("26aa394eea5630e07c48ae0c9558cef702a5c1b19ab7a04f536c519aca4983ac").to_vec().into(),
				// Total Issuance
				hex_literal::hex!("c2261276cc9d1f8598ea4b6a74b15c2f57c875e4cff74148e4628f264b974c80").to_vec().into(),
				// Execution Phase
				hex_literal::hex!("26aa394eea5630e07c48ae0c9558cef7ff553b5a9862a516939d82b3d3d8661a").to_vec().into(),
				// Event Count
				hex_literal::hex!("26aa394eea5630e07c48ae0c9558cef70a98fdbe9ce6c55837576c60c7af3850").to_vec().into(),
				// System Events
				hex_literal::hex!("26aa394eea5630e07c48ae0c9558cef780d41e5e16056765bc8461851072c9d7").to_vec().into(),
				// Caller 0 Account
				hex_literal::hex!("26aa394eea5630e07c48ae0c9558cef7b99d880ec681799c0cf30e8886371da946c154ffd9992e395af90b5b13cc6f295c77033fce8a9045824a6690bbf99c6db269502f0a8d1d2a008542d5690a0749").to_vec().into(),
				// Treasury Account
				hex_literal::hex!("26aa394eea5630e07c48ae0c9558cef7b99d880ec681799c0cf30e8886371da95ecffd7b6c0f78751baa9d281e0bfa3a6d6f646c70792f74727372790000000000000000000000000000000000000000").to_vec().into(),
			];
			let mut batches = Vec::<BenchmarkBatch>::new();
			let params = (&config, &whitelist);

			add_benchmark!(params, batches, module_nft, NftBench::<Runtime>);
			add_benchmark!(params, batches, module_homa_lite, HomaLiteBench::<Runtime>);

			orml_add_benchmark!(params, batches, module_dex, benchmarking::dex);
			orml_add_benchmark!(params, batches, module_auction_manager, benchmarking::auction_manager);
			orml_add_benchmark!(params, batches, module_cdp_engine, benchmarking::cdp_engine);
			orml_add_benchmark!(params, batches, module_emergency_shutdown, benchmarking::emergency_shutdown);
			orml_add_benchmark!(params, batches, module_evm, benchmarking::evm);
			orml_add_benchmark!(params, batches, module_honzon, benchmarking::honzon);
			orml_add_benchmark!(params, batches, module_cdp_treasury, benchmarking::cdp_treasury);
			orml_add_benchmark!(params, batches, module_collator_selection, benchmarking::collator_selection);
			// orml_add_benchmark!(params, batches, module_nominees_election, benchmarking::nominees_election);
			orml_add_benchmark!(params, batches, module_transaction_pause, benchmarking::transaction_pause);
			orml_add_benchmark!(params, batches, module_transaction_payment, benchmarking::transaction_payment);
			orml_add_benchmark!(params, batches, module_incentives, benchmarking::incentives);
			orml_add_benchmark!(params, batches, module_prices, benchmarking::prices);
			orml_add_benchmark!(params, batches, module_evm_accounts, benchmarking::evm_accounts);
			// orml_add_benchmark!(params, batches, module_homa, benchmarking::homa);
			orml_add_benchmark!(params, batches, module_currencies, benchmarking::currencies);
			orml_add_benchmark!(params, batches, module_session_manager, benchmarking::session_manager);
			orml_add_benchmark!(params, batches, orml_tokens, benchmarking::tokens);
			orml_add_benchmark!(params, batches, orml_vesting, benchmarking::vesting);
			orml_add_benchmark!(params, batches, orml_auction, benchmarking::auction);
			orml_add_benchmark!(params, batches, orml_authority, benchmarking::authority);
			orml_add_benchmark!(params, batches, orml_oracle, benchmarking::oracle);

			if batches.is_empty() { return Err("Benchmark not found for this module.".into()) }
			Ok(batches)
		}
	}
}

struct CheckInherents;

impl cumulus_pallet_parachain_system::CheckInherents<Block> for CheckInherents {
	fn check_inherents(
		block: &Block,
		relay_state_proof: &cumulus_pallet_parachain_system::RelayChainStateProof,
	) -> sp_inherents::CheckInherentsResult {
		let relay_chain_slot = relay_state_proof
			.read_slot()
			.expect("Could not read the relay chain slot from the proof");

		let inherent_data = cumulus_primitives_timestamp::InherentDataProvider::from_relay_chain_slot_and_duration(
			relay_chain_slot,
			sp_std::time::Duration::from_secs(6),
		)
		.create_inherent_data()
		.expect("Could not create the timestamp inherent data");

		inherent_data.check_extrinsics(block)
	}
}

cumulus_pallet_parachain_system::register_validate_block!(
	Runtime = Runtime,
	BlockExecutor = cumulus_pallet_aura_ext::BlockExecutor::<Runtime, Executive>,
	CheckInherents = CheckInherents,
);

#[cfg(test)]
mod tests {
	use super::*;
	use frame_support::weights::DispatchClass;
	use frame_system::offchain::CreateSignedTransaction;
	use sp_runtime::traits::Convert;

	fn run_with_system_weight<F>(w: Weight, mut assertions: F)
	where
		F: FnMut(),
	{
		let mut t: sp_io::TestExternalities = frame_system::GenesisConfig::default()
			.build_storage::<Runtime>()
			.unwrap()
			.into();
		t.execute_with(|| {
			System::set_block_consumed_resources(w, 0);
			assertions()
		});
	}

	#[test]
	fn validate_transaction_submitter_bounds() {
		fn is_submit_signed_transaction<T>()
		where
			T: CreateSignedTransaction<Call>,
		{
		}

		is_submit_signed_transaction::<Runtime>();
	}

	#[test]
	fn multiplier_can_grow_from_zero() {
		let minimum_multiplier = MinimumMultiplier::get();
		let target =
			TargetBlockFullness::get() * RuntimeBlockWeights::get().get(DispatchClass::Normal).max_total.unwrap();
		// if the min is too small, then this will not change, and we are doomed forever.
		// the weight is 1/100th bigger than target.
		run_with_system_weight(target * 101 / 100, || {
			let next = SlowAdjustingFeeUpdate::<Runtime>::convert(minimum_multiplier);
			assert!(next > minimum_multiplier, "{:?} !>= {:?}", next, minimum_multiplier);
		})
	}

	#[test]
	fn ensure_can_create_contract() {
		// Ensure that the `ExistentialDeposit` for creating the contract >= account `ExistentialDeposit`.
		// Otherwise, the creation of the contract account will fail because it is less than
		// ExistentialDeposit.
		assert!(
			Balance::from(NewContractExtraBytes::get()) * StorageDepositPerByte::get()
				>= NativeTokenExistentialDeposit::get()
		);
	}

	#[test]
	fn ensure_can_kick_collator() {
		// Ensure that `required_point` > 0, collator can be kicked out normally.
		assert!(
			CollatorKickThreshold::get().mul_floor(
				(HOURS * module_collator_selection::POINT_PER_BLOCK)
					.checked_div(MaxCandidates::get())
					.unwrap()
			) > 0
		);
	}
}<|MERGE_RESOLUTION|>--- conflicted
+++ resolved
@@ -1406,7 +1406,6 @@
 	}
 }
 
-<<<<<<< HEAD
 parameter_types! {
 	pub BifrostNativeTokenLocation: (MultiLocation, u128) = (
 		X3(Parent, Parachain(2001), GeneralKey([0,1].to_vec())),
@@ -1414,7 +1413,6 @@
 		6_400_000_000_000
 	);
 }
-=======
 /// TODO: this is a temp solution for multi traders, should be replaced after tuple impl is
 /// available https://github.com/paritytech/polkadot/pull/3601
 ///
@@ -1462,7 +1460,6 @@
 }
 
 pub type Trader = MultiWeightTraders<FixedRateOfConcreteFungible<KsmPerSecond, ToTreasury>>;
->>>>>>> a6b1c637
 
 pub struct XcmConfig;
 impl xcm_executor::Config for XcmConfig {
@@ -1477,12 +1474,8 @@
 	type LocationInverter = LocationInverter<Ancestry>;
 	type Barrier = Barrier;
 	type Weigher = FixedWeightBounds<UnitWeightCost, Call>;
-<<<<<<< HEAD
-	type Trader = FixedRateOfConcreteFungible<KsmPerSecond, ToTreasury>;
-=======
 	// Only receiving KSM is handled, and all fees must be paid in KSM.
 	type Trader = Trader;
->>>>>>> a6b1c637
 	type ResponseHandler = (); // Don't handle responses for now.
 }
 
